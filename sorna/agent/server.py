import asyncio
from ipaddress import ip_address
import logging, logging.config
import os, os.path
from pathlib import Path
import secrets
import signal
import shutil
import sys
import time
from typing import Callable

<<<<<<< HEAD
import configargparse
import zmq, aiozmq, aiozmq.rpc
=======
>>>>>>> c11dfc10
from aiodocker.docker import Docker
from aiodocker.exceptions import DockerError
import aiotools
from async_timeout import timeout
import configargparse
from namedlist import namedtuple
import uvloop
import zmq, aiozmq, aiozmq.rpc
try:
    import datadog
    datadog_available = True
except ImportError:
    datadog_available = False
try:
    import raven
    raven_available = True
except ImportError:
    raven_available = False

<<<<<<< HEAD
from sorna.common import utils, identity
from sorna.common.etcd import AsyncEtcd
from sorna.common.argparse import ipaddr, port_no, HostPortPair, host_port_pair, positive_int
=======
from sorna import utils
from sorna.argparse import (
    ipaddr, port_no, HostPortPair,
    host_port_pair, positive_int)
from sorna.monitor import DummyDatadog, DummySentry
from sorna.utils import nmget, readable_size_to_bytes
>>>>>>> c11dfc10
from . import __version__
from .files import scandir, upload_output_files_to_s3
from .gpu import prepare_nvidia
from .stats import collect_stats
from .resources import libnuma, CPUAllocMap
from .kernel import KernelRunner

log = logging.getLogger('sorna.agent.server')

supported_langs = {
    'python2',
    'python3',
    'python3-torch',
    'python3-torch-gpu',
    'python3-tensorflow',
    'python3-tensorflow-gpu',
    'python3-caffe',
    'python3-theano',
    'r3',
    'php5',
    'php7',
    'nodejs6',
    'git',
    'julia',
    'lua5',
    'haskell',
    'octave4',
    'cpp',
    'c',
    'java',
    'go',
    'rust',
}
lang_aliases = dict()
max_upload_size = 5 * 1024 * 1024  # 5 MB

VolumeInfo = namedtuple('VolumeInfo', 'name container_path mode')
_extra_volumes = {
    'python3-tensorflow': [
        VolumeInfo('deeplearning-samples', '/home/work/samples', 'ro'),
    ],
    'python3-tensorflow-gpu': [
        VolumeInfo('deeplearning-samples', '/home/work/samples', 'ro'),
    ],
}

restarting_kernels = {}
blocking_cleans = {}


async def get_extra_volumes(docker, lang):
    avail_volumes = (await docker.volumes.list())['Volumes']
    if not avail_volumes:
        return []
    volume_names = set(v['Name'] for v in avail_volumes)
    volume_list = _extra_volumes.get(lang, [])
    mount_list = []
    for vol in volume_list:
        if vol.name in volume_names:
            mount_list.append(vol)
        else:
            log.warning(f'could not attach volume {vol.name} to '
                        f'a kernel using language {lang} (volume not found)')
    return mount_list


class AgentRPCServer(aiozmq.rpc.AttrHandler):

    def __init__(self, config, loop=None):
        self.config = config
        #self.events = events
        self.container_registry = {}
        self.container_cpu_map = CPUAllocMap()

        self.loop = loop if loop else asyncio.get_event_loop()
        self.docker = Docker()
        self.etcd = AsyncEtcd(self.config.etcd_addr, self.config.namespace)
        self.agent_events = None

        self.server = None
        self.monitor_fetch_task = None
        self.monitor_handle_task = None
        self.hb_timer = None
        self.stats_timer = None
        self.clean_timer = None

    async def detect_manager(self):
        log.info('detecting the manager...')
        manager_id = await self.etcd.get('nodes/manager')
        if manager_id is None:
            async for ev in self.etcd.watch('nodes/manager'):
                if ev.event == 'put':
                    manager_id = ev.value
                    break
        log.info(f'detecting the manager: OK ({manager_id})')
        self.config.mq_addr = await self.etcd.get('mq/addr')
        log.info(f'using mq_addr {self.config.mq_addr}')

    async def update_status(self, status):
        await self.etcd.put(f'nodes/agents/{self.config.instance_id}', status)

    async def deregister_myself(self):
        await self.etcd.delete_prefix(f'nodes/agents/{self.config.instance_id}')

    async def check_images(self):
        # Read desired image versions from etcd.
        for key, value in (await self.etcd.get_prefix('images')):
            # TODO: implement
            pass

        # If there are newer images, pull them.
        # TODO: implement


    async def init(self):
        # Show Docker version info.
        docker_version = await self.docker.version()
        log.info('running with Docker {0} with API {1}'
                 .format(docker_version['Version'], docker_version['ApiVersion']))

        await self.detect_manager()
        await self.update_status('starting')
        await self.check_images()

<<<<<<< HEAD
        self.agent_events = AgentEventPublisher(self.config.mq_addr)
        await self.agent_events.init(self.config.mq_user, self.config.mq_password, self.config.namespace)
=======
    def __init__(self, docker, config, events, ddagent, sentry, loop=None):
        self.loop = loop if loop else asyncio.get_event_loop()
        self.docker = docker
        self.config = config
        self.events = events
        self.container_registry = {}
        self.container_cpu_map = CPUAllocMap()
        self.datadog = ddagent
        self.sentry = sentry
>>>>>>> c11dfc10

        # Spawn docker monitoring tasks.
        self.monitor_fetch_task  = self.loop.create_task(self.fetch_docker_events())
        self.monitor_handle_task = self.loop.create_task(self.monitor())

        # Send the first heartbeat.
        self.hb_timer    = aiotools.create_timer(self.heartbeat, 3.0)
        self.stats_timer = aiotools.create_timer(self.update_stats, 5.0)
        self.clean_timer = aiotools.create_timer(self.clean_old_kernels, 10.0)

        # Start serving requests.
        agent_addr = 'tcp://*:{}'.format(self.config.agent_port)
        self.server = await aiozmq.rpc.serve_rpc(self, bind=agent_addr)
        self.server.transport.setsockopt(zmq.LINGER, 200)
        log.info('serving at {0}'.format(agent_addr))

        # Ready.
        await self.etcd.put(f'nodes/agents/{self.config.instance_id}/ip', self.config.agent_ip)
        await self.update_status('running')

        # Notify the gateway.
        await self.agent_events.publish({
            'type': 'instance-started',
            'reason': '',
        }, routing_key='events')

    async def shutdown(self):
        await self.deregister_myself()

        # Stop receiving further requests.
        self.server.close()
        await self.server.wait_closed()

        # TODO: skip this (#35)
        # Clean all kernels.
        await self.clean_all_kernels(blocking=True)
        log.debug('shutdown: kernel cleanup done.')

        # Stop timers.
        self.hb_timer.cancel()
        self.stats_timer.cancel()
        self.clean_timer.cancel()
        await self.hb_timer
        await self.stats_timer
        await self.clean_timer

        # Stop event monitoring.
        self.monitor_fetch_task.cancel()
        self.monitor_handle_task.cancel()
        await self.monitor_fetch_task
        await self.monitor_handle_task
        try:
            await self.docker.events.stop()
        except:
            pass
        await self.docker.close()

        # Notify the gateway.
        await self.agent_events.publish({
            'type': 'instance-terminated',
            'reason': 'shutdown',
        }, routing_key='events')
        await self.agent_events.close()

    @aiozmq.rpc.method
    def ping(self, msg: str) -> str:
        return msg

    @aiozmq.rpc.method
    async def create_kernel(self, lang: str,
                            limits: dict=None,
                            mounts: list=None) -> tuple:
        if lang in lang_aliases:
            lang = lang_aliases[lang]
        log.debug(f'rpc::create_kernel({lang}, {limits}, {mounts})')
        try:
            kernel_id = await self._create_kernel(lang, None, limits, mounts)
            stdin_port = self.container_registry[kernel_id]['stdin_port']
            stdout_port = self.container_registry[kernel_id]['stdout_port']
            return kernel_id, stdin_port, stdout_port
        except:
            self.sentry.captureException()
            raise

    @aiozmq.rpc.method
    async def destroy_kernel(self, kernel_id: str):
        log.debug(f'rpc::destroy_kernel({kernel_id})')
        try:
            await self._destroy_kernel(kernel_id, 'user-requested')
        except:
            self.sentry.captureException()
            raise

    @aiozmq.rpc.method
    async def restart_kernel(self, kernel_id: str):
        log.debug(f'rpc::restart_kernel({kernel_id})')
        try:
            restarting_kernels[kernel_id] = asyncio.Event()
            await self._destroy_kernel(kernel_id, 'restarting')
            lang = self.container_registry[kernel_id]['lang']
            limits = self.container_registry[kernel_id]['limits']
            mounts = self.container_registry[kernel_id]['mounts']
            await self._create_kernel(lang, kernel_id, limits, mounts)
            if kernel_id in restarting_kernels:
                del restarting_kernels[kernel_id]
            stdin_port = self.container_registry[kernel_id]['stdin_port']
            stdout_port = self.container_registry[kernel_id]['stdout_port']
            return stdin_port, stdout_port
        except:
            self.sentry.captureException()
            raise

    @aiozmq.rpc.method
<<<<<<< HEAD
    async def execute(self, api_version: int, kernel_id: str,
                      mode: str, code: str, opts: dict) -> dict:
        log.debug(f'rpc::execute({kernel_id}, ...)')
        result = await self._execute(api_version, kernel_id, mode, code, opts)
        return result
=======
    async def execute_code(self, api_version: int, kernel_id: str,
                           mode: str, code: str, opts: dict) -> dict:
        log.debug(f'rpc::execute_code({kernel_id}, ...)')
        try:
            result = await self._execute_code(api_version, kernel_id,
                                              mode, code, opts)
            return result
        except:
            self.sentry.captureException()
            raise

    @aiozmq.rpc.method
    async def upload_file(self, kernel_id: str, filename: str, filedata: bytes):
        log.debug(f'rpc::upload_file({kernel_id}, {filename})')
        try:
            await self._upload_file(kernel_id, filename, filedata)
        except:
            self.sentry.captureException()
            raise
>>>>>>> c11dfc10

    @aiozmq.rpc.method
    async def reset(self):
        log.debug('rpc::reset()')
        kernel_ids = tuple(self.container_registry.keys())
        tasks = []
        try:
            for kernel_id in kernel_ids:
                try:
                    task = asyncio.ensure_future(
                        self._destroy_kernel(kernel_id, 'agent-reset'))
                    tasks.append(task)
                except:
                    self.sentry.captureException()
                    log.exception(f'reset: destroying {kernel_id}')
            await asyncio.gather(*tasks)
        except:
            self.sentry.captureException()
            raise

    async def _create_kernel(self, lang, kernel_id=None,
                             limits=None, mounts=None):
        if not kernel_id:
            kernel_id = secrets.token_urlsafe(16)
            assert kernel_id not in self.container_registry
            await self.events.call.dispatch('kernel_creating', kernel_id)
        else:
            await self.events.call.dispatch('kernel_restarting', kernel_id)

        image_name = f'lablup/kernel-{lang}'
        ret = await self.docker.images.get(image_name)
        # TODO: apply limits
        version        = int(ret['ContainerConfig']['Labels']
                             .get('io.sorna.version', '1'))
        mem_limit      = (ret['ContainerConfig']['Labels']
                          .get('io.sorna.maxmem', '128m'))
        exec_timeout   = int(ret['ContainerConfig']['Labels']
                             .get('io.sorna.timeout', '10'))
        exec_timeout   = min(exec_timeout, self.config.exec_timeout)
        envs_corecount = (ret['ContainerConfig']['Labels']
                          .get('io.sorna.envs.corecount', ''))
        envs_corecount = envs_corecount.split(',') if envs_corecount else []

        work_dir = self.config.scratch_root / kernel_id

        if kernel_id in restarting_kernels:
            core_set = self.container_registry[kernel_id]['core_set']
            any_core = next(iter(core_set))
            numa_node = libnuma.node_of_cpu(any_core)
            num_cores = len(core_set)
            # Wait until the previous container is actually deleted.
            try:
                with timeout(10):
                    await restarting_kernels[kernel_id].wait()
            except asyncio.TimeoutError:
                log.warning('timeout detected while restarting '
                            f'kernel {kernel_id}!')
                del restarting_kernels[kernel_id]
                asyncio.ensure_future(self.clean_kernel(kernel_id))
                raise
        else:
            os.makedirs(work_dir)
            requested_cores = int(ret['ContainerConfig']['Labels']
                                  .get('io.sorna.maxcores', '1'))
            num_cores = min(self.container_cpu_map.num_cores, requested_cores)
            numa_node, core_set = self.container_cpu_map.alloc(num_cores)

        envs = {k: str(num_cores) for k in envs_corecount}
        log.debug(f'container config: mem_limit={mem_limit}, '
                  f'exec_timeout={exec_timeout}, '
                  f'cores={core_set!r}@{numa_node}')

        mount_list = await get_extra_volumes(self.docker, lang)
        binds = [f'{work_dir}:/home/work:rw']
        binds.extend(f'{v.name}:{v.container_path}:{v.mode}'
                     for v in mount_list)
        volumes = ['/home/work']
        volumes.extend(v.container_path for v in mount_list)
        devices = []

        # TODO: apply mounts

        nvidia_enabled = (ret['ContainerConfig']['Labels']
                          .get('io.sorna.nvidia.enabled', 'no'))
        if 'yes' == nvidia_enabled:
            extra_binds, extra_devices = \
                await prepare_nvidia(self.docker, numa_node)
            binds.extend(extra_binds)
            devices.extend(extra_devices)

        config = {
            'Image': image_name,
            'Tty': True,
            'Volumes': {v: {} for v in volumes},
            'StopSignal': 'SIGINT',
            'ExposedPorts': {
                '2000/tcp': {},
                '2001/tcp': {},
                '2002/tcp': {},
                '2003/tcp': {},
            },
            'Env': [f'{k}={v}' for k, v in envs.items()],
            'HostConfig': {
                'MemorySwap': 0,
                'Memory': utils.readable_size_to_bytes(mem_limit),
                'CpusetCpus': ','.join(map(str, sorted(core_set))),
                'CpusetMems': f'{numa_node}',
                'SecurityOpt': ['seccomp:unconfined'],
                'Binds': binds,
                'Devices': devices,
                'PublishAllPorts': True,
            },
        }
        kernel_name = f'kernel.{lang}.{kernel_id}'
        container = await self.docker.containers.create(
            config=config, name=kernel_name)
        await container.start()
        repl_in_port  = (await container.port(2000))[0]['HostPort']
        repl_out_port = (await container.port(2001))[0]['HostPort']
        stdin_port  = (await container.port(2002))[0]['HostPort']
        stdout_port = (await container.port(2003))[0]['HostPort']
        kernel_ip = '127.0.0.1'

        self.container_registry[kernel_id] = {
            'lang': lang,
            'version': version,
            'container_id': container._id,
            'container_ip': kernel_ip,
            'repl_in_port': repl_in_port,
            'repl_out_port': repl_out_port,
            'stdin_port': stdin_port,
            'stdout_port': stdout_port,
            'cpu_shares': 1024,
            'numa_node': numa_node,
            'core_set': core_set,
            'mem_limit': mem_limit,
            'exec_timeout': exec_timeout,
            'num_queries': 0,
            'last_used': time.monotonic(),
            'limits': limits,
            'mounts': mounts,
        }
        log.debug(f'kernel repl-in address: {kernel_ip}:{repl_in_port}')
        log.debug(f'kernel repl-out address: {kernel_ip}:{repl_out_port}')
        log.debug(f'kernel stdin address:  {kernel_ip}:{stdin_port}')
        log.debug(f'kernel stdout address: {kernel_ip}:{stdout_port}')
        return kernel_id

    async def _destroy_kernel(self, kernel_id, reason):
        try:
            cid = self.container_registry[kernel_id]['container_id']
        except KeyError:
            log.warning(f'_destroy_kernel({kernel_id}) kernel missing '
                        '(already dead?)')
            return
        container = self.docker.containers.container(cid)
        runner_task = self.container_registry[kernel_id] \
            .get('runner_task', None)
        if runner_task:
            log.warning(f'_destroy_kernel({kernel_id}) interrupting '
                        'running execution')
            runner_task.cancel()
            await runner_task
        runner = self.container_registry[kernel_id].get('runner', None)
        if runner:
            await runner.close()
            del self.container_registry[kernel_id]['runner']
        try:
            # stats must be collected before killing it.
            last_stat = (await collect_stats([container]))[0]
            self.container_registry[kernel_id]['last_stat'] = last_stat
            await container.kill()
            # deleting containers will be done in docker monitor routine.
        except DockerError as e:
            if e.status == 500 and 'is not running' in e.message:
                # already dead
                log.warning(f'_destroy_kernel({kernel_id}) kill 500')
                pass
            elif e.status == 404:
                log.warning(f'_destroy_kernel({kernel_id}) kill 404, '
                            'forgetting this kernel')
                self.container_cpu_map.free(
                    self.container_registry[kernel_id]['core_set'])
                del self.container_registry[kernel_id]
                pass
            else:
                log.exception(f'_destroy_kernel({kernel_id}) kill error')
        except:
            log.exception(f'_destroy_kernel({kernel_id}) unexpected error')

<<<<<<< HEAD
    async def _execute(self, api_version, kernel_id, mode, code_text, opts):
        work_dir = self.config.scratch_root / kernel_id
=======
    async def _execute_code(self, api_version, kernel_id,
                            mode, code_text, opts):
        work_dir = self.config.volume_root / kernel_id
        # Save kernel-generated output files in a separate sub-directory
        # (to distinguish from user-uploaded files)
        output_dir = work_dir / '.output'
>>>>>>> c11dfc10

        self.container_registry[kernel_id]['last_used'] = time.monotonic()
        self.container_registry[kernel_id]['num_queries'] += 1

        if 'runner' in self.container_registry[kernel_id]:
<<<<<<< HEAD
            log.debug(f'_execute:v{api_version}({kernel_id}) use existing runner')
=======
            log.debug(f'_execute_code:v{api_version}({kernel_id}) use '
                      'existing runner')
>>>>>>> c11dfc10
            runner = self.container_registry[kernel_id]['runner']
            # update runner mode
            runner.mode = mode
        else:
            features = set()
            if api_version == 2:
                features |= {'input', 'continuation'}

            # TODO: import "connected" files from S3
            self.container_registry[kernel_id]['initial_file_stats'] \
                = scandir(output_dir, max_upload_size)

            runner = KernelRunner(
                kernel_id,
                mode, opts,
                self.container_registry[kernel_id]['container_ip'],
                self.container_registry[kernel_id]['repl_in_port'],
                self.container_registry[kernel_id]['repl_out_port'],
                self.container_registry[kernel_id]['exec_timeout'],
                features)
<<<<<<< HEAD
            log.debug(f'_execute:v{api_version}({kernel_id}) start new runner')
=======
            log.debug(f'_execute_code:v{api_version}({kernel_id}) '
                      'start new runner')
            await runner.start(code_text)
>>>>>>> c11dfc10
            self.container_registry[kernel_id]['runner'] = runner
            await runner.start()

        if mode == 'complete':
            await runner.request_completions(code_text, opts)
        else:
            await runner.feed_input(code_text)

        try:
            self.container_registry[kernel_id]['runner_task'] = \
                asyncio.Task.current_task()
            result = await runner.get_next_result(api_ver=api_version)
        except asyncio.CancelledError:
            await runner.close()
            del self.container_registry[kernel_id]['runner']
            return
        except:
            log.exception('unexpected error')
            raise
        finally:
            del self.container_registry[kernel_id]['runner_task']

        try:
            output_files = []

            if result['status'] in ('finished', 'exec-timeout'):

                log.debug(f"_execute({kernel_id}) {result['status']}")
                # We reuse runner until the kernel dies.

<<<<<<< HEAD
                final_file_stats = scandir(work_dir, max_upload_size)
                if utils.nmget(result, 'options.upload_output_files', True):
                    # TODO: separate as a new task
                    # TODO: replace entry ID ('0') with some different identifier
                    initial_file_stats = self.container_registry[kernel_id].get('initial_file_stats', None)
                    if initial_file_stats:
                        uploaded_files = await upload_output_files_to_s3(
                            initial_file_stats, final_file_stats, '0',
                            loop=self.loop)
                        uploaded_files = [os.path.relpath(fn, work_dir) for fn in uploaded_files]
=======
                final_file_stats = scandir(output_dir, max_upload_size)
                if nmget(result, 'options.upload_output_files', True):
                    # TODO: separate as a new task
                    # TODO: replace entry ID ('0') with some different ID
                    initial_file_stats = \
                        self.container_registry[kernel_id]['initial_file_stats']
                    output_files = await upload_output_files_to_s3(
                        initial_file_stats, final_file_stats, '0')
                    output_files = [os.path.relpath(fn, output_dir)
                                    for fn in output_files]
>>>>>>> c11dfc10

                self.container_registry[kernel_id].pop('initial_file_stats', None)

            if (result['status'] == 'exec-timeout' and
                    kernel_id in self.container_registry):
                # clean up the kernel (maybe cleaned already)
                asyncio.ensure_future(
                    self._destroy_kernel(kernel_id, 'exec-timeout'))

            return {
                'status': result['status'],
                'console': result['console'],
<<<<<<< HEAD
                'completions': utils.nmget(result, 'completions', None),
                'options': utils.nmget(result, 'options', None),
                'files': uploaded_files,
=======
                'options': nmget(result, 'options', None),
                'files': output_files,
>>>>>>> c11dfc10
            }
        except:
            log.exception('unexpected error')
            raise

    async def _upload_file(self, kernel_id, filename, filedata):
        work_dir = self.config.volume_root / kernel_id
        try:
            # create intermediate directories in the path
            dest_path = (work_dir / filename).resolve(strict=False)
            rel_path = dest_path.parent.relative_to(work_dir)
        except ValueError:  # rel_path does not start with work_dir!
            raise AssertionError('malformed upload filename and path.')
        rel_path.mkdir(parents=True, exist_ok=True)
        # TODO: use aiofiles?
        with open(dest_path, 'wb') as f:
            f.write(filedata)

    async def heartbeat(self, interval):
        '''
        Record my status information to the manager database (Redis).
        This information automatically expires after 2x interval, so that failure
        of executing this method automatically removes the instance from the
        manager database.
        '''
        running_kernels = [k for k in self.container_registry.keys()]
        # Below dict should match with sorna.manager.structs.Instance
        inst_info = {
            'id': self.config.instance_id,
            'ip': self.config.agent_ip,
            'addr': f'tcp://{self.config.agent_ip}:{self.config.agent_port}',
            'type': self.config.inst_type,
            'num_kernels': len(running_kernels),
            'max_kernels': self.config.max_kernels,
        }
        try:
            with timeout(1.0):
                log.debug('sending heartbeat')
<<<<<<< HEAD
                await self.events.call.dispatch('instance_heartbeat', self.config.instance_id,
                                                inst_info, running_kernels, interval)
=======
                await self.events.call.dispatch('instance_heartbeat',
                                                self.config.inst_id,
                                                inst_info, running_kernels,
                                                interval)
>>>>>>> c11dfc10
        except asyncio.TimeoutError:
            log.warning('event dispatch timeout: instance_heartbeat')
        except:
            log.exception('instance_heartbeat failure')

    async def update_stats(self, interval):
        running_kernels = [k for k in self.container_registry.keys()]
        running_containers = [self.container_registry[k]['container_id']
                              for k in running_kernels]
        try:
            stats = await collect_stats(map(self.docker.containers.container,
                                            running_containers))
        except asyncio.CancelledError:
            return
        kern_stats = {}
        # Attach limits to collected stats.
        # Here, there may be destroyed kernels due to coroutine interleaving.
        for idx, stat in enumerate(stats):
            kern_id = running_kernels[idx]
            if kern_id not in self.container_registry:
                stats[idx] = None
                continue
            if stats[idx] is None:
                continue
            stats[idx]['exec_timeout'] = \
                self.container_registry[kern_id]['exec_timeout']
            stats[idx]['idle_timeout'] = self.config.idle_timeout
            mem_limit = self.container_registry[kern_id]['mem_limit']
            mem_limit_in_kb = utils.readable_size_to_bytes(mem_limit) // 1024
            stats[idx]['mem_limit']   = mem_limit_in_kb
            stats[idx]['num_queries'] = \
                self.container_registry[kern_id]['num_queries']
            last_used = self.container_registry[kern_id]['last_used']
            stats[idx]['idle'] = (time.monotonic() - last_used) * 1000
            kern_stats[kern_id] = stats[idx]
        try:
            with timeout(1.0):
                log.debug('sending stats')
<<<<<<< HEAD
                await self.events.call.dispatch('instance_stats', self.config.instance_id,
=======
                await self.events.call.dispatch('instance_stats',
                                                self.config.inst_id,
>>>>>>> c11dfc10
                                                kern_stats, interval)
        except asyncio.TimeoutError:
            log.warning('event dispatch timeout: instance_stats')
        except asyncio.CancelledError:
            pass
        except:
            log.exception('update_stats failure')

    async def fetch_docker_events(self):
        while True:
            try:
                await self.docker.events.run()
            except asyncio.TimeoutError:
                # The API HTTP connection may terminate after some timeout
                # (e.g., 5 minutes)
                log.info('restarting docker.events.run()')
                continue
            except asyncio.CancelledError:
                break
            except:
                log.exception('unexpected error')
                break

    async def monitor(self):
        subscriber = self.docker.events.subscribe()
        while True:
            try:
                evdata = await subscriber.get()
            except asyncio.CancelledError:
                break
            if evdata is None:
                # fetch_docker_events() will automatically reconnect.
                continue
            if evdata['Action'] == 'die':
                # When containers die, we immediately clean up them.
                container_id = evdata['id']
                container_name = evdata['Actor']['Attributes']['name']
                if not container_name.startswith('kernel.'):
                    continue
                kernel_id = container_name.split('.', maxsplit=2)[2]
                try:
                    exit_code = evdata['Actor']['Attributes']['exitCode']
                except KeyError:
                    exit_code = '(unknown)'
                log.debug('docker-event: container-terminated: '
                          f'{container_id[:7]} with exit code {exit_code} '
                          f'({kernel_id})')
                asyncio.ensure_future(self.clean_kernel(kernel_id))

    async def clean_kernel(self, kernel_id):
        try:
            container_id = self.container_registry[kernel_id]['container_id']
            container = self.docker.containers.container(container_id)
            try:
                await container.delete()
            except DockerError as e:
                if e.status == 400 and 'already in progress' in e.message:
                    pass
                elif e.status == 404:
                    pass
                else:
                    log.warning(f'container deletion: {e!r}')
        except KeyError:
            pass
        if kernel_id in restarting_kernels:
            restarting_kernels[kernel_id].set()
        else:
            work_dir = self.config.scratch_root / kernel_id
            try:
                shutil.rmtree(work_dir)
            except FileNotFoundError:
                pass
            try:
                kernel_stat = \
                    self.container_registry[kernel_id].get('last_stat', None)
                self.container_cpu_map.free(
                    self.container_registry[kernel_id]['core_set'])
                del self.container_registry[kernel_id]
                with timeout(1.0):
                    await self.events.call.dispatch('kernel_terminated',
                                                    kernel_id, 'destroyed',
                                                    kernel_stat)
            except KeyError:
                pass
            except asyncio.TimeoutError:
                log.warning('event dispatch timeout: kernel_terminated')
            if kernel_id in blocking_cleans:
                blocking_cleans[kernel_id].set()

    async def clean_old_kernels(self, interval):
        now = time.monotonic()
        keys = tuple(self.container_registry.keys())
        tasks = []
        for kern_id in keys:
            try:
                last_used = self.container_registry[kern_id]['last_used']
                if now - last_used > self.config.idle_timeout:
                    log.info(f'destroying kernel {kern_id} as clean-up')
                    task = asyncio.ensure_future(
                        self._destroy_kernel(kern_id, 'idle-timeout'))
                    tasks.append(task)
            except KeyError:
                # The kernel may be destroyed by other means?
                pass
        await asyncio.gather(*tasks)

    async def clean_all_kernels(self, blocking=False):
        log.info('cleaning all kernels...')
        kern_ids = tuple(self.container_registry.keys())
        tasks = []
        if blocking:
            for kern_id in kern_ids:
                blocking_cleans[kern_id] = asyncio.Event()
        for kern_id in kern_ids:
            task = asyncio.ensure_future(
                self._destroy_kernel(kern_id, 'agent-termination'))
            tasks.append(task)
        await asyncio.gather(*tasks)
        if blocking:
            waiters = [blocking_cleans[kern_id].wait() for kern_id in kern_ids]
            await asyncio.gather(*waiters)
            for kern_id in kern_ids:
                del blocking_cleans[kern_id]


@aiotools.actxmgr
async def server_main(loop, pidx, _args):

    args = _args[0]
    args.instance_id = await identity.get_instance_id()
    args.inst_type = await identity.get_instance_type()
    if not args.agent_ip:
        args.agent_ip = await identity.get_instance_ip()
    log.info(f'myself: {args.instance_id} ({args.inst_type}), ip: {args.agent_ip}')

    # Start RPC server.
    agent = AgentRPCServer(args, loop=loop)
    await agent.init()

    # Run!
    yield

    log.info('shutting down...')

    # Shutdown the agent.
    await agent.shutdown()


def main():
    global lang_aliases

<<<<<<< HEAD
    argparser = configargparse.ArgumentParser()
    argparser.add_argument('--namespace', type=str, default='local',
                           help='The namespace of this Sorna cluster. (default: local)')
    argparser.add_argument('--agent-ip-override', type=ipaddr, default=None, dest='agent_ip',
                           env_var='SORNA_AGENT_IP',
                           help='Manually set the IP address of this agent to report to the manager.')
    argparser.add_argument('--agent-port', type=port_no, default=6001,
                           env_var='SORNA_AGENT_PORT',
                           help='The port number to listen on.')
    argparser.add_argument('--redis-addr', type=host_port_pair,
                           env_var='REDIS_ADDR',
                           default=HostPortPair(ip_address('127.0.0.1'), 6379),
                           help='The host:port pair of the Redis (agent registry) server.')
    argparser.add_argument('--etcd-addr', type=host_port_pair,
                           env_var='ETCD_ADDR',
                           default=HostPortPair(ip_address('127.0.0.1'), 2379),
                           help='The host:port pair of the etcd cluster or its proxy.')
    argparser.add_argument('--event-addr', type=host_port_pair,
                           default=HostPortPair(ip_address('127.0.0.1'), 5002),
                           help='The host:port pair of the Gateway event server.')
    argparser.add_argument('--exec-timeout', type=positive_int, default=180,
                           help='The maximum period of time allowed for kernels to run user codes.')
    argparser.add_argument('--idle-timeout', type=positive_int, default=600,
                           help='The maximum period of time allowed for kernels to wait further requests.')
    argparser.add_argument('--max-kernels', type=positive_int, default=1,
                           help='Set the maximum number of kernels running in parallel.')
    argparser.add_argument('--debug', action='store_true', default=False,
                           env_var='DEBUG',
                           help='Enable more verbose logging.')
    argparser.add_argument('--kernel-aliases', type=str, default=None,
                           help='The filename for additional kernel aliases')
    argparser.add_argument('--scratch-root', type=Path, default=Path('/var/lib/sorna-volumes'),
                           env_var='SORNA_SCRATCH_ROOT',
                           help='The scratch directory to store container working directories.')
    args = argparser.parse_args()
=======
    parser = configargparse.ArgumentParser()
    parser.add('--agent-ip-override', type=ipaddr,
               default=None, dest='agent_ip',
               help='Manually set the IP address of this agent to report to the '
                    'manager.')
    parser.add('--agent-port', type=port_no, default=6001,
               help='The port number to listen on.')
    parser.add('--redis-addr', type=host_port_pair,
               default=HostPortPair(ip_address('127.0.0.1'), 6379),
               help='The host:port pair of the Redis (agent registry) server.')
    parser.add('--event-addr', type=host_port_pair,
               default=HostPortPair(ip_address('127.0.0.1'), 5002),
               help='The host:port pair of the Gateway event server.')
    parser.add('--exec-timeout', type=positive_int, default=180,
               help='The maximum period of time allowed for kernels to run user '
                    'codes.')
    parser.add('--idle-timeout', type=positive_int, default=600,
               help='The maximum period of time allowed for kernels to wait '
                    'further requests.')
    parser.add('--max-kernels', type=positive_int, default=1,
               help='Set the maximum number of kernels running in parallel.')
    parser.add('--debug', action='store_true', default=False,
               help='Enable more verbose logging.')
    parser.add('--kernel-aliases', type=str, default=None,
               help='The filename for additional kernel aliases')
    parser.add('--volume-root', type=Path,
               default=Path('/var/lib/sorna-volumes'),
               help='The scratch directory to store container working directories.')
    if datadog_available:
        parser.add('--datadog-api-key', env_var='DATADOG_API_KEY',
                   type=str, default=None,
                   help='The API key for Datadog monitoring agent.')
        parser.add('--datadog-app-key', env_var='DATADOG_APP_KEY',
                   type=str, default=None,
                   help='The application key for Datadog monitoring agent.')
    if raven_available:
        parser.add('--raven-uri', env_var='RAVEN_URI', type=str, default=None,
                   help='The sentry.io event report URL with DSN.')

    args = parser.parse_args()
>>>>>>> c11dfc10

    logging.config.dictConfig({
        'version': 1,
        'disable_existing_loggers': False,
        'formatters': {
            'colored': {
                '()': 'coloredlogs.ColoredFormatter',
                'format': '%(asctime)s %(levelname)s %(name)s %(message)s',
                'field_styles': {'levelname': {'color': 'black', 'bold': True},
                                 'name': {'color': 'black', 'bold': True},
                                 'asctime': {'color': 'black'}},
                'level_styles': {'info': {'color': 'cyan'},
                                 'debug': {'color': 'green'},
                                 'warning': {'color': 'yellow'},
                                 'error': {'color': 'red'},
                                 'critical': {'color': 'red', 'bold': True}},
            },
        },
        'handlers': {
            'console': {
                'class': 'logging.StreamHandler',
                'level': 'DEBUG',
                'formatter': 'colored',
                'stream': 'ext://sys.stderr',
            },
            'null': {
                'class': 'logging.NullHandler',
            },
        },
        'loggers': {
            '': {
                'handlers': ['console'],
                'level': 'DEBUG' if args.debug else 'INFO',
            },
        },
    })

    if args.agent_ip:
        args.agent_ip = str(args.agent_ip)
    if not args.redis_addr:
        args.redis_addr = ('sorna-manager.lablup', 6379)

    assert args.scratch_root.exists()
    assert args.scratch_root.is_dir()

    ddagent = DummyDatadog()
    sentry = DummySentry()
    if datadog_available and args.datadog_api_key:
        datadog.initialize(
            api_key=args.datadog_api_key,
            app_key=args.datadog_app_key)
        ddagent = datadog
    if raven_available and args.raven_uri:
        sentry = raven.Client(args.raven_uri)

    # Load language aliases config.
    lang_aliases = {lang: lang for lang in supported_langs}
    lang_aliases.update({
        'python': 'python3',
        'python26': 'python2',
        'python27': 'python2',
        'python34': 'python3',
        'python35': 'python3',
        'python36': 'python3',
        'python3-deeplearning':   'python3-tensorflow',
        'tensorflow-python3':     'python3-tensorflow',
        'tensorflow-python3-gpu': 'python3-tensorflow-gpu',
        'caffe-python3':          'python3-caffe',
        'theano-python3':         'python3-theano',
        'r': 'r3',
        'R': 'r3',
        'Rscript': 'r3',
        'php': 'php7',
        'node': 'nodejs6',
        'nodejs': 'nodejs6',
        'js': 'nodejs6',
        'javascript': 'nodejs6',
        'lua': 'lua5',
        'git-shell': 'git',
        'shell': 'git',
        'ocatve': 'octave4',
        'cpp': 'cpp',
        'c': 'c',
        'java': 'java',
        'go': 'go',
        'rust': 'rust',
    })
    if args.kernel_aliases:  # for when we want to add extra
        with open(args.kernel_aliases, 'r') as f:
            for line in f:
                alias, target = line.strip().split()
                assert target in supported_langs
                lang_aliases[alias] = target

    log.info(f'Sorna Agent {__version__}')
    log.info(f'runtime: {utils.env_info()}')

    log_config = logging.getLogger('sorna.agent.config')
    if args.debug:
        log_config.debug('debug mode enabled.')

<<<<<<< HEAD
    asyncio.set_event_loop_policy(uvloop.EventLoopPolicy())
    aiotools.start_server(server_main, num_proc=1, args=(args,))
    log.info('exit.')
=======
    def handle_signal(loop, term_ev):
        if term_ev.is_set():
            log.warning('Forced shutdown!')
            sys.exit(1)
        else:
            term_ev.set()
            loop.stop()

    term_ev = asyncio.Event()
    loop.add_signal_handler(signal.SIGTERM, handle_signal, loop, term_ev)
    loop.add_signal_handler(signal.SIGINT, handle_signal, loop, term_ev)

    docker = None
    agent = None
    server = None
    hb_task = None
    stats_task = None
    timer_task = None
    monitor_handle_task = None
    monitor_fetch_task = None
    events = None

    async def initialize():
        nonlocal docker, agent, server, events
        nonlocal hb_task, stats_task, timer_task
        nonlocal monitor_handle_task, monitor_fetch_task
        args.inst_id = await utils.get_instance_id()
        args.inst_type = await utils.get_instance_type()
        if not args.agent_ip:
            args.agent_ip = await utils.get_instance_ip()
        log.info(f'myself: {args.inst_id} ({args.inst_type}), '
                 f'ip: {args.agent_ip}')
        log.info('using gateway event server at '
                 f'tcp://{args.event_addr}')

        # Connect to the events server.
        event_addr = f'tcp://{args.event_addr}'
        try:
            with timeout(5.0):
                events = await aiozmq.rpc.connect_rpc(connect=event_addr)
                events.transport.setsockopt(zmq.LINGER, 50)
                await events.call.dispatch('instance_started', args.inst_id)
        except asyncio.TimeoutError:
            events.close()
            await events.wait_closed()
            log.critical('cannot connect to the manager.')
            raise SystemExit(1)

        # Initialize Docker
        docker = Docker()
        docker_version = await docker.version()
        log.info('running with Docker {0} with API {1}'
                 .format(docker_version['Version'],
                         docker_version['ApiVersion']))

        # Start RPC server.
        agent_addr = 'tcp://*:{}'.format(args.agent_port)
        agent = AgentRPCServer(docker, args, events, ddagent, sentry, loop=loop)
        await agent.init()
        server = await aiozmq.rpc.serve_rpc(agent, bind=agent_addr)
        server.transport.setsockopt(zmq.LINGER, 200)
        log.info('serving at {0}'.format(agent_addr))

        # Send the first heartbeat.
        hb_task    = loop.create_task(heartbeat_timer(agent))
        stats_task = loop.create_task(stats_timer(agent))
        timer_task = loop.create_task(cleanup_timer(agent))
        monitor_fetch_task  = loop.create_task(agent.fetch_docker_events())
        monitor_handle_task = loop.create_task(agent.monitor())
        await asyncio.sleep(0.01)

    async def shutdown():
        log.info('shutting down...')

        # Stop receiving further requests.
        server.close()
        await server.wait_closed()

        # Clean all kernels.
        await agent.clean_all_kernels(blocking=True)
        log.debug('shutdown: kernel cleanup done.')

        # Stop timers.
        hb_task.cancel()
        stats_task.cancel()
        timer_task.cancel()
        await hb_task
        await stats_task
        await timer_task

        # Stop event monitoring.
        monitor_fetch_task.cancel()
        monitor_handle_task.cancel()
        await monitor_fetch_task
        await monitor_handle_task
        try:
            await docker.events.stop()
        except:
            pass
        docker.session.close()
        log.debug('shutdown: docker cleanup done.')

        try:
            with timeout(1.0):
                await events.call.dispatch('instance_terminated',
                                           args.inst_id, 'destroyed')
        except asyncio.TimeoutError:
            log.warning('event dispatch timeout: instance_terminated')
        await asyncio.sleep(0.01)
        events.close()
        await events.wait_closed()

        # Finalize.
        await agent.shutdown()
        await loop.shutdown_asyncgens()

    try:
        loop.run_until_complete(initialize())
        loop.run_forever()
        # interrupted
        loop.run_until_complete(shutdown())
    finally:
        loop.close()
        log.info('exit.')
>>>>>>> c11dfc10


if __name__ == '__main__':
    main()<|MERGE_RESOLUTION|>--- conflicted
+++ resolved
@@ -10,11 +10,8 @@
 import time
 from typing import Callable
 
-<<<<<<< HEAD
 import configargparse
 import zmq, aiozmq, aiozmq.rpc
-=======
->>>>>>> c11dfc10
 from aiodocker.docker import Docker
 from aiodocker.exceptions import DockerError
 import aiotools
@@ -34,18 +31,12 @@
 except ImportError:
     raven_available = False
 
-<<<<<<< HEAD
 from sorna.common import utils, identity
 from sorna.common.etcd import AsyncEtcd
-from sorna.common.argparse import ipaddr, port_no, HostPortPair, host_port_pair, positive_int
-=======
-from sorna import utils
-from sorna.argparse import (
+from sorna.common.argparse import (
     ipaddr, port_no, HostPortPair,
     host_port_pair, positive_int)
-from sorna.monitor import DummyDatadog, DummySentry
-from sorna.utils import nmget, readable_size_to_bytes
->>>>>>> c11dfc10
+from sorna.common.monitor import DummyDatadog, DummySentry
 from . import __version__
 from .files import scandir, upload_output_files_to_s3
 from .gpu import prepare_nvidia
@@ -114,7 +105,7 @@
 
 class AgentRPCServer(aiozmq.rpc.AttrHandler):
 
-    def __init__(self, config, loop=None):
+    def __init__(self, config, ddagent, sentry, loop=None):
         self.config = config
         #self.events = events
         self.container_registry = {}
@@ -131,6 +122,9 @@
         self.hb_timer = None
         self.stats_timer = None
         self.clean_timer = None
+        
+        self.datadog = ddagent
+        self.sentry = sentry
 
     async def detect_manager(self):
         log.info('detecting the manager...')
@@ -170,20 +164,8 @@
         await self.update_status('starting')
         await self.check_images()
 
-<<<<<<< HEAD
         self.agent_events = AgentEventPublisher(self.config.mq_addr)
         await self.agent_events.init(self.config.mq_user, self.config.mq_password, self.config.namespace)
-=======
-    def __init__(self, docker, config, events, ddagent, sentry, loop=None):
-        self.loop = loop if loop else asyncio.get_event_loop()
-        self.docker = docker
-        self.config = config
-        self.events = events
-        self.container_registry = {}
-        self.container_cpu_map = CPUAllocMap()
-        self.datadog = ddagent
-        self.sentry = sentry
->>>>>>> c11dfc10
 
         # Spawn docker monitoring tasks.
         self.monitor_fetch_task  = self.loop.create_task(self.fetch_docker_events())
@@ -297,19 +279,12 @@
             raise
 
     @aiozmq.rpc.method
-<<<<<<< HEAD
     async def execute(self, api_version: int, kernel_id: str,
                       mode: str, code: str, opts: dict) -> dict:
         log.debug(f'rpc::execute({kernel_id}, ...)')
-        result = await self._execute(api_version, kernel_id, mode, code, opts)
-        return result
-=======
-    async def execute_code(self, api_version: int, kernel_id: str,
-                           mode: str, code: str, opts: dict) -> dict:
-        log.debug(f'rpc::execute_code({kernel_id}, ...)')
-        try:
-            result = await self._execute_code(api_version, kernel_id,
-                                              mode, code, opts)
+        try:
+            result = await self._execute(api_version, kernel_id,
+                                         mode, code, opts)
             return result
         except:
             self.sentry.captureException()
@@ -323,7 +298,6 @@
         except:
             self.sentry.captureException()
             raise
->>>>>>> c11dfc10
 
     @aiozmq.rpc.method
     async def reset(self):
@@ -514,28 +488,18 @@
         except:
             log.exception(f'_destroy_kernel({kernel_id}) unexpected error')
 
-<<<<<<< HEAD
     async def _execute(self, api_version, kernel_id, mode, code_text, opts):
         work_dir = self.config.scratch_root / kernel_id
-=======
-    async def _execute_code(self, api_version, kernel_id,
-                            mode, code_text, opts):
-        work_dir = self.config.volume_root / kernel_id
         # Save kernel-generated output files in a separate sub-directory
         # (to distinguish from user-uploaded files)
         output_dir = work_dir / '.output'
->>>>>>> c11dfc10
 
         self.container_registry[kernel_id]['last_used'] = time.monotonic()
         self.container_registry[kernel_id]['num_queries'] += 1
 
         if 'runner' in self.container_registry[kernel_id]:
-<<<<<<< HEAD
-            log.debug(f'_execute:v{api_version}({kernel_id}) use existing runner')
-=======
             log.debug(f'_execute_code:v{api_version}({kernel_id}) use '
                       'existing runner')
->>>>>>> c11dfc10
             runner = self.container_registry[kernel_id]['runner']
             # update runner mode
             runner.mode = mode
@@ -556,13 +520,7 @@
                 self.container_registry[kernel_id]['repl_out_port'],
                 self.container_registry[kernel_id]['exec_timeout'],
                 features)
-<<<<<<< HEAD
             log.debug(f'_execute:v{api_version}({kernel_id}) start new runner')
-=======
-            log.debug(f'_execute_code:v{api_version}({kernel_id}) '
-                      'start new runner')
-            await runner.start(code_text)
->>>>>>> c11dfc10
             self.container_registry[kernel_id]['runner'] = runner
             await runner.start()
 
@@ -593,18 +551,6 @@
                 log.debug(f"_execute({kernel_id}) {result['status']}")
                 # We reuse runner until the kernel dies.
 
-<<<<<<< HEAD
-                final_file_stats = scandir(work_dir, max_upload_size)
-                if utils.nmget(result, 'options.upload_output_files', True):
-                    # TODO: separate as a new task
-                    # TODO: replace entry ID ('0') with some different identifier
-                    initial_file_stats = self.container_registry[kernel_id].get('initial_file_stats', None)
-                    if initial_file_stats:
-                        uploaded_files = await upload_output_files_to_s3(
-                            initial_file_stats, final_file_stats, '0',
-                            loop=self.loop)
-                        uploaded_files = [os.path.relpath(fn, work_dir) for fn in uploaded_files]
-=======
                 final_file_stats = scandir(output_dir, max_upload_size)
                 if nmget(result, 'options.upload_output_files', True):
                     # TODO: separate as a new task
@@ -615,7 +561,6 @@
                         initial_file_stats, final_file_stats, '0')
                     output_files = [os.path.relpath(fn, output_dir)
                                     for fn in output_files]
->>>>>>> c11dfc10
 
                 self.container_registry[kernel_id].pop('initial_file_stats', None)
 
@@ -628,14 +573,9 @@
             return {
                 'status': result['status'],
                 'console': result['console'],
-<<<<<<< HEAD
                 'completions': utils.nmget(result, 'completions', None),
                 'options': utils.nmget(result, 'options', None),
                 'files': uploaded_files,
-=======
-                'options': nmget(result, 'options', None),
-                'files': output_files,
->>>>>>> c11dfc10
             }
         except:
             log.exception('unexpected error')
@@ -674,15 +614,10 @@
         try:
             with timeout(1.0):
                 log.debug('sending heartbeat')
-<<<<<<< HEAD
-                await self.events.call.dispatch('instance_heartbeat', self.config.instance_id,
-                                                inst_info, running_kernels, interval)
-=======
                 await self.events.call.dispatch('instance_heartbeat',
                                                 self.config.inst_id,
                                                 inst_info, running_kernels,
                                                 interval)
->>>>>>> c11dfc10
         except asyncio.TimeoutError:
             log.warning('event dispatch timeout: instance_heartbeat')
         except:
@@ -721,12 +656,8 @@
         try:
             with timeout(1.0):
                 log.debug('sending stats')
-<<<<<<< HEAD
-                await self.events.call.dispatch('instance_stats', self.config.instance_id,
-=======
                 await self.events.call.dispatch('instance_stats',
                                                 self.config.inst_id,
->>>>>>> c11dfc10
                                                 kern_stats, interval)
         except asyncio.TimeoutError:
             log.warning('event dispatch timeout: instance_stats')
@@ -863,7 +794,7 @@
     log.info(f'myself: {args.instance_id} ({args.inst_type}), ip: {args.agent_ip}')
 
     # Start RPC server.
-    agent = AgentRPCServer(args, loop=loop)
+    agent = AgentRPCServer(args, _args[1], _args[2], loop=loop)
     await agent.init()
 
     # Run!
@@ -878,53 +809,24 @@
 def main():
     global lang_aliases
 
-<<<<<<< HEAD
-    argparser = configargparse.ArgumentParser()
-    argparser.add_argument('--namespace', type=str, default='local',
-                           help='The namespace of this Sorna cluster. (default: local)')
-    argparser.add_argument('--agent-ip-override', type=ipaddr, default=None, dest='agent_ip',
-                           env_var='SORNA_AGENT_IP',
-                           help='Manually set the IP address of this agent to report to the manager.')
-    argparser.add_argument('--agent-port', type=port_no, default=6001,
-                           env_var='SORNA_AGENT_PORT',
-                           help='The port number to listen on.')
-    argparser.add_argument('--redis-addr', type=host_port_pair,
-                           env_var='REDIS_ADDR',
-                           default=HostPortPair(ip_address('127.0.0.1'), 6379),
-                           help='The host:port pair of the Redis (agent registry) server.')
-    argparser.add_argument('--etcd-addr', type=host_port_pair,
-                           env_var='ETCD_ADDR',
-                           default=HostPortPair(ip_address('127.0.0.1'), 2379),
-                           help='The host:port pair of the etcd cluster or its proxy.')
-    argparser.add_argument('--event-addr', type=host_port_pair,
-                           default=HostPortPair(ip_address('127.0.0.1'), 5002),
-                           help='The host:port pair of the Gateway event server.')
-    argparser.add_argument('--exec-timeout', type=positive_int, default=180,
-                           help='The maximum period of time allowed for kernels to run user codes.')
-    argparser.add_argument('--idle-timeout', type=positive_int, default=600,
-                           help='The maximum period of time allowed for kernels to wait further requests.')
-    argparser.add_argument('--max-kernels', type=positive_int, default=1,
-                           help='Set the maximum number of kernels running in parallel.')
-    argparser.add_argument('--debug', action='store_true', default=False,
-                           env_var='DEBUG',
-                           help='Enable more verbose logging.')
-    argparser.add_argument('--kernel-aliases', type=str, default=None,
-                           help='The filename for additional kernel aliases')
-    argparser.add_argument('--scratch-root', type=Path, default=Path('/var/lib/sorna-volumes'),
-                           env_var='SORNA_SCRATCH_ROOT',
-                           help='The scratch directory to store container working directories.')
-    args = argparser.parse_args()
-=======
     parser = configargparse.ArgumentParser()
-    parser.add('--agent-ip-override', type=ipaddr,
-               default=None, dest='agent_ip',
+    parser.add('--namespace', type=str, default='local',
+               help='The namespace of this Sorna cluster. (default: local)')
+    parser.add('--agent-ip-override', type=ipaddr, default=None, dest='agent_ip',
+               env_var='SORNA_AGENT_IP',
                help='Manually set the IP address of this agent to report to the '
                     'manager.')
     parser.add('--agent-port', type=port_no, default=6001,
+               env_var='SORNA_AGENT_PORT',
                help='The port number to listen on.')
     parser.add('--redis-addr', type=host_port_pair,
+               env_var='REDIS_ADDR',
                default=HostPortPair(ip_address('127.0.0.1'), 6379),
                help='The host:port pair of the Redis (agent registry) server.')
+    parser.add('--etcd-addr', type=host_port_pair,
+               env_var='ETCD_ADDR',
+               help='The host:port pair of the etcd cluster or its proxy.')
+               default=HostPortPair(ip_address('127.0.0.1'), 2379),
     parser.add('--event-addr', type=host_port_pair,
                default=HostPortPair(ip_address('127.0.0.1'), 5002),
                help='The host:port pair of the Gateway event server.')
@@ -937,11 +839,12 @@
     parser.add('--max-kernels', type=positive_int, default=1,
                help='Set the maximum number of kernels running in parallel.')
     parser.add('--debug', action='store_true', default=False,
+               env_var='DEBUG',
                help='Enable more verbose logging.')
     parser.add('--kernel-aliases', type=str, default=None,
                help='The filename for additional kernel aliases')
-    parser.add('--volume-root', type=Path,
-               default=Path('/var/lib/sorna-volumes'),
+    parser.add('--scratch-root', type=Path, default=Path('/var/lib/sorna-volumes'),
+               env_var='SORNA_SCRATCH_ROOT',
                help='The scratch directory to store container working directories.')
     if datadog_available:
         parser.add('--datadog-api-key', env_var='DATADOG_API_KEY',
@@ -953,9 +856,7 @@
     if raven_available:
         parser.add('--raven-uri', env_var='RAVEN_URI', type=str, default=None,
                    help='The sentry.io event report URL with DSN.')
-
     args = parser.parse_args()
->>>>>>> c11dfc10
 
     logging.config.dictConfig({
         'version': 1,
@@ -1057,136 +958,9 @@
     if args.debug:
         log_config.debug('debug mode enabled.')
 
-<<<<<<< HEAD
     asyncio.set_event_loop_policy(uvloop.EventLoopPolicy())
-    aiotools.start_server(server_main, num_proc=1, args=(args,))
+    aiotools.start_server(server_main, num_proc=1, args=(args, ddagent, sentry))
     log.info('exit.')
-=======
-    def handle_signal(loop, term_ev):
-        if term_ev.is_set():
-            log.warning('Forced shutdown!')
-            sys.exit(1)
-        else:
-            term_ev.set()
-            loop.stop()
-
-    term_ev = asyncio.Event()
-    loop.add_signal_handler(signal.SIGTERM, handle_signal, loop, term_ev)
-    loop.add_signal_handler(signal.SIGINT, handle_signal, loop, term_ev)
-
-    docker = None
-    agent = None
-    server = None
-    hb_task = None
-    stats_task = None
-    timer_task = None
-    monitor_handle_task = None
-    monitor_fetch_task = None
-    events = None
-
-    async def initialize():
-        nonlocal docker, agent, server, events
-        nonlocal hb_task, stats_task, timer_task
-        nonlocal monitor_handle_task, monitor_fetch_task
-        args.inst_id = await utils.get_instance_id()
-        args.inst_type = await utils.get_instance_type()
-        if not args.agent_ip:
-            args.agent_ip = await utils.get_instance_ip()
-        log.info(f'myself: {args.inst_id} ({args.inst_type}), '
-                 f'ip: {args.agent_ip}')
-        log.info('using gateway event server at '
-                 f'tcp://{args.event_addr}')
-
-        # Connect to the events server.
-        event_addr = f'tcp://{args.event_addr}'
-        try:
-            with timeout(5.0):
-                events = await aiozmq.rpc.connect_rpc(connect=event_addr)
-                events.transport.setsockopt(zmq.LINGER, 50)
-                await events.call.dispatch('instance_started', args.inst_id)
-        except asyncio.TimeoutError:
-            events.close()
-            await events.wait_closed()
-            log.critical('cannot connect to the manager.')
-            raise SystemExit(1)
-
-        # Initialize Docker
-        docker = Docker()
-        docker_version = await docker.version()
-        log.info('running with Docker {0} with API {1}'
-                 .format(docker_version['Version'],
-                         docker_version['ApiVersion']))
-
-        # Start RPC server.
-        agent_addr = 'tcp://*:{}'.format(args.agent_port)
-        agent = AgentRPCServer(docker, args, events, ddagent, sentry, loop=loop)
-        await agent.init()
-        server = await aiozmq.rpc.serve_rpc(agent, bind=agent_addr)
-        server.transport.setsockopt(zmq.LINGER, 200)
-        log.info('serving at {0}'.format(agent_addr))
-
-        # Send the first heartbeat.
-        hb_task    = loop.create_task(heartbeat_timer(agent))
-        stats_task = loop.create_task(stats_timer(agent))
-        timer_task = loop.create_task(cleanup_timer(agent))
-        monitor_fetch_task  = loop.create_task(agent.fetch_docker_events())
-        monitor_handle_task = loop.create_task(agent.monitor())
-        await asyncio.sleep(0.01)
-
-    async def shutdown():
-        log.info('shutting down...')
-
-        # Stop receiving further requests.
-        server.close()
-        await server.wait_closed()
-
-        # Clean all kernels.
-        await agent.clean_all_kernels(blocking=True)
-        log.debug('shutdown: kernel cleanup done.')
-
-        # Stop timers.
-        hb_task.cancel()
-        stats_task.cancel()
-        timer_task.cancel()
-        await hb_task
-        await stats_task
-        await timer_task
-
-        # Stop event monitoring.
-        monitor_fetch_task.cancel()
-        monitor_handle_task.cancel()
-        await monitor_fetch_task
-        await monitor_handle_task
-        try:
-            await docker.events.stop()
-        except:
-            pass
-        docker.session.close()
-        log.debug('shutdown: docker cleanup done.')
-
-        try:
-            with timeout(1.0):
-                await events.call.dispatch('instance_terminated',
-                                           args.inst_id, 'destroyed')
-        except asyncio.TimeoutError:
-            log.warning('event dispatch timeout: instance_terminated')
-        await asyncio.sleep(0.01)
-        events.close()
-        await events.wait_closed()
-
-        # Finalize.
-        await agent.shutdown()
-        await loop.shutdown_asyncgens()
-
-    try:
-        loop.run_until_complete(initialize())
-        loop.run_forever()
-        # interrupted
-        loop.run_until_complete(shutdown())
-    finally:
-        loop.close()
-        log.info('exit.')
->>>>>>> c11dfc10
 
 
 if __name__ == '__main__':
