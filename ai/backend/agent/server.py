--- conflicted
+++ resolved
@@ -578,11 +578,7 @@
         envs_corecount = envs_corecount.split(',') if envs_corecount else []
         kernel_features = set(image_labels.get('io.sorna.features', '').split())
 
-<<<<<<< HEAD
         work_dir = (self.config.scratch_root / kernel_id / '.work').resolve()
-=======
-        work_dir = (self.config.scratch_root / kernel_id).resolve()
->>>>>>> f6cdee87
         config_dir = (self.config.scratch_root / kernel_id / '.config').resolve()
 
         if not restarting:
