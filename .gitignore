--- conflicted
+++ resolved
@@ -62,11 +62,7 @@
 
 # Vim
 .*.swp
-<<<<<<< HEAD
-venv/
+venv*/
 
 # Sorna
-scratches/
-=======
-venv*/
->>>>>>> c11dfc10
+scratches/