--- conflicted
+++ resolved
@@ -90,18 +90,11 @@
             for p in ports:
                 if p in used_ports:
                     raise ValueError(f'The port {p} is already used by another service port.')
-<<<<<<< HEAD
-                if p <= 1024:
-                    raise ValueError(f'The service port number {p} must be larger than 1024.')
                 if p >= 65535:
                     raise ValueError(f'The service port number {p} must be smaller than 65535.')
-                if p in (2000, 2001, 2002, 2003):
-                    raise ValueError('The service ports 2000 to 2003 are reserved for internal use.')
-=======
                 if p in (2000, 2001, 2002, 2003, 2200, 7681):
                     raise ValueError('The service ports 2000 to 2003, 2200 and 7681 '
                                      'are reserved for internal use.')
->>>>>>> d43a29b0
                 used_ports.add(p)
             items.append({
                 'name': name,
