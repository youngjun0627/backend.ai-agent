--- conflicted
+++ resolved
@@ -1063,39 +1063,33 @@
                 'auth': encoded_creds,
             }
         log.info('pulling image {} from registry', image_ref.canonical)
-<<<<<<< HEAD
         downloading_layers = {}
         extracting_layers = {}
-        async for msg in self.docker.images.pull(
-                image_ref.canonical,
-                auth=auth_config,
-                stream=True,
-        ):
-            if msg['status'] == 'Downloading':
-                downloading_layers[msg['id']] = msg['progressDetail']
-            elif msg['status'] == 'Extracting':
-                extracting_layers[msg['id']] = msg['progressDetail']
-            elif msg['status'] == 'Pulling fs layer':
-                # we can detect the layer IDs upfront here.
-                pass
-            elif msg['status'].startswith('Digest: '):
-                # done
-                pass
-            current = (
-                sum(p['current'] for p in downloading_layers.values())
-                + sum(p['current'] for p in extracting_layers.values())
-            )
-            total = (
-                sum(p['total'] for p in downloading_layers.values())
-                + sum(p['total'] for p in extracting_layers.values())
-            )
-            await reporter(current, total)
-=======
         async with closing_async(Docker()) as docker:
-            await docker.images.pull(
-                image_ref.canonical,
-                auth=auth_config)
->>>>>>> 619d903e
+            async for msg in docker.images.pull(
+                    image_ref.canonical,
+                    auth=auth_config,
+                    stream=True,
+            ):
+                if msg['status'] == 'Downloading':
+                    downloading_layers[msg['id']] = msg['progressDetail']
+                elif msg['status'] == 'Extracting':
+                    extracting_layers[msg['id']] = msg['progressDetail']
+                elif msg['status'] == 'Pulling fs layer':
+                    # we can detect the layer IDs upfront here.
+                    pass
+                elif msg['status'].startswith('Digest: '):
+                    # done
+                    pass
+                current = (
+                    sum(p['current'] for p in downloading_layers.values())
+                    + sum(p['current'] for p in extracting_layers.values())
+                )
+                total = (
+                    sum(p['total'] for p in downloading_layers.values())
+                    + sum(p['total'] for p in extracting_layers.values())
+                )
+                await reporter(current, total)
 
     async def check_image(self, image_ref: ImageRef, image_id: str, auto_pull: AutoPullBehavior) -> bool:
         try:
