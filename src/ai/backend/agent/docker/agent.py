--- conflicted
+++ resolved
@@ -103,7 +103,7 @@
 
 if TYPE_CHECKING:
     from ai.backend.common.etcd import AsyncEtcd
-    from typing import Callable, Union, Awaitable
+    from typing import Callable, Awaitable
 
 log = BraceStyleAdapter(logging.getLogger(__name__))
 eof_sentinel = Sentinel.TOKEN
@@ -144,337 +144,12 @@
     )
 
 
-<<<<<<< HEAD
-@attr.s(auto_attribs=True, slots=True)
-class DockerKernelCreationContext(KernelCreationContext):
-=======
 class DockerKernelCreationContext(AbstractKernelCreationContext[DockerKernel]):
 
->>>>>>> a2943b74
     scratch_dir: Path
     tmp_dir: Path
     config_dir: Path
     work_dir: Path
-<<<<<<< HEAD
-    container_configs: List[Mapping[str, Any]]
-    domain_socket_proxies: List[DomainSocketProxy]
-    computer_docker_args: Dict[str, Any]
-
-
-class DockerAgent(AbstractAgent[DockerKernel, DockerKernelCreationContext]):
-
-    docker: Docker
-    monitor_docker_task: asyncio.Task
-    agent_sockpath: Path
-    agent_sock_task: asyncio.Task
-    scan_images_timer: asyncio.Task
-
-    def __init__(
-        self,
-        etcd: AsyncEtcd,
-        local_config: Mapping[str, Any],
-        *,
-        stats_monitor: StatsPluginContext,
-        error_monitor: ErrorPluginContext,
-        skip_initial_scan: bool = False,
-    ) -> None:
-        super().__init__(
-            etcd,
-            local_config,
-            stats_monitor=stats_monitor,
-            error_monitor=error_monitor,
-            skip_initial_scan=skip_initial_scan,
-        )
-
-        # Monkey-patch pickling support for aiodocker exceptions
-        # FIXME: remove if https://github.com/aio-libs/aiodocker/issues/442 is merged
-        DockerError.__reduce__ = _DockerError_reduce                     # type: ignore
-        DockerContainerError.__reduce__ = _DockerContainerError_reduce   # type: ignore
-
-    async def __ainit__(self) -> None:
-        self.docker = Docker()
-        if not self._skip_initial_scan:
-            docker_version = await self.docker.version()
-            log.info('running with Docker {0} with API {1}',
-                     docker_version['Version'], docker_version['ApiVersion'])
-        await super().__ainit__()
-        await self.check_swarm_status()
-        if self.heartbeat_extra_info['swarm_enabled']:
-            log.info('The Docker Swarm cluster is configured and enabled')
-        (ipc_base_path / 'container').mkdir(parents=True, exist_ok=True)
-        self.agent_sockpath = ipc_base_path / 'container' / f'agent.{self.local_instance_id}.sock'
-        socket_relay_name = f"backendai-socket-relay.{self.local_instance_id}"
-        socket_relay_container = PersistentServiceContainer(
-            self.docker,
-            'backendai-socket-relay:latest',
-            {
-                'Cmd': [
-                    f"UNIX-LISTEN:/ipc/{self.agent_sockpath.name},unlink-early,fork,mode=777",
-                    f"TCP-CONNECT:127.0.0.1:{self.local_config['agent']['agent-sock-port']}",
-                ],
-                'HostConfig': {
-                    'Mounts': [
-                        {
-                            'Type': 'bind',
-                            'Source': '/tmp/backend.ai/ipc/container',
-                            'Target': '/ipc',
-                        },
-                    ],
-                    'NetworkMode': 'host',
-                },
-            },
-            name=socket_relay_name,
-        )
-        await socket_relay_container.ensure_running_latest()
-        self.agent_sock_task = asyncio.create_task(self.handle_agent_socket())
-        self.monitor_docker_task = asyncio.create_task(self.monitor_docker_events())
-        self.monitor_swarm_task = asyncio.create_task(self.check_swarm_status(as_task=True))
-
-    async def shutdown(self, stop_signal: signal.Signals):
-        # Stop handling agent sock.
-        if self.agent_sock_task is not None:
-            self.agent_sock_task.cancel()
-            await self.agent_sock_task
-
-        try:
-            await super().shutdown(stop_signal)
-        finally:
-            # Stop docker event monitoring.
-            if self.monitor_docker_task is not None:
-                self.monitor_docker_task.cancel()
-                await self.monitor_docker_task
-            await self.docker.close()
-
-        if self.monitor_swarm_task is not None:
-            self.monitor_swarm_task.cancel()
-            await self.monitor_swarm_task
-
-    async def detect_resources(self) -> Tuple[
-        Mapping[DeviceName, AbstractComputePlugin],
-        Mapping[SlotName, Decimal]
-    ]:
-        return await detect_resources(self.etcd, self.local_config)
-
-    async def enumerate_containers(
-        self,
-        status_filter: FrozenSet[ContainerStatus] = ACTIVE_STATUS_SET,
-    ) -> Sequence[Tuple[KernelId, Container]]:
-        result = []
-        fetch_tasks = []
-        for container in (await self.docker.containers.list()):
-
-            async def _fetch_container_info(container):
-                kernel_id = "(unknown)"
-                try:
-                    kernel_id = await get_kernel_id_from_container(container)
-                    if kernel_id is None:
-                        return
-                    if container['State']['Status'] in status_filter:
-                        await container.show()
-                        result.append(
-                            (
-                                kernel_id,
-                                container_from_docker_container(container),
-                            )
-                        )
-                except asyncio.CancelledError:
-                    pass
-                except Exception:
-                    log.exception(
-                        "error while fetching container information (cid:{}, k:{})",
-                        container._id, kernel_id,
-                    )
-
-            fetch_tasks.append(_fetch_container_info(container))
-
-        await asyncio.gather(*fetch_tasks, return_exceptions=True)
-        return result
-
-    async def check_swarm_status(self, as_task=False):
-        try:
-            while True:
-                if as_task:
-                    await asyncio.sleep(30)
-                try:
-                    swarm_enabled = self.local_config['container'].get('swarm-enabled', False)
-                    if not swarm_enabled:
-                        continue
-                    docker_info = await self.docker.system.info()
-                    if docker_info['Swarm']['LocalNodeState'] == 'inactive':
-                        raise InitializationError(
-                            "The swarm mode is enabled but the node state of "
-                            "the local Docker daemon is inactive."
-                        )
-                except InitializationError as e:
-                    log.exception(str(e))
-                    swarm_enabled = False
-                finally:
-                    self.heartbeat_extra_info = {
-                        'swarm_enabled': swarm_enabled
-                    }
-                    if not as_task:
-                        return
-        except asyncio.CancelledError:
-            pass
-
-    async def scan_images(self) -> Mapping[str, str]:
-        all_images = await self.docker.images.list()
-        updated_images = {}
-        for image in all_images:
-            if image['RepoTags'] is None:
-                continue
-            for repo_tag in image['RepoTags']:
-                if repo_tag.endswith('<none>'):
-                    continue
-                img_detail = await self.docker.images.inspect(repo_tag)
-                labels = img_detail['Config']['Labels']
-                if labels is None or 'ai.backend.kernelspec' not in labels:
-                    continue
-                kernelspec = int(labels['ai.backend.kernelspec'])
-                if MIN_KERNELSPEC <= kernelspec <= MAX_KERNELSPEC:
-                    updated_images[repo_tag] = img_detail['Id']
-        for added_image in (updated_images.keys() - self.images.keys()):
-            log.debug('found kernel image: {0}', added_image)
-        for removed_image in (self.images.keys() - updated_images.keys()):
-            log.debug('removed kernel image: {0}', removed_image)
-        return updated_images
-
-    async def handle_agent_socket(self):
-        """
-        A simple request-reply socket handler for in-container processes.
-        For ease of implementation in low-level languages such as C,
-        it uses a simple C-friendly ZeroMQ-based multipart messaging protocol.
-
-        The agent listens on a local TCP port and there is a socat relay
-        that proxies this port via a UNIX domain socket mounted inside
-        actual containers.  The reason for this is to avoid inode changes
-        upon agent restarts by keeping the relay container running persistently,
-        so that the mounted UNIX socket files don't get to refere a dangling pointer
-        when the agent is restarted.
-
-        Request message:
-            The first part is the requested action as string,
-            The second part and later are arguments.
-
-        Reply message:
-            The first part is a 32-bit integer (int in C)
-                (0: success)
-                (-1: generic unhandled error)
-                (-2: invalid action)
-            The second part and later are arguments.
-
-        All strings are UTF-8 encoded.
-        """
-        terminating = False
-        while True:
-            agent_sock = self.zmq_ctx.socket(zmq.REP)
-            try:
-                agent_sock.bind(f"tcp://127.0.0.1:{self.local_config['agent']['agent-sock-port']}")
-                while True:
-                    msg = await agent_sock.recv_multipart()
-                    if not msg:
-                        break
-                    try:
-                        if msg[0] == b'host-pid-to-container-pid':
-                            container_id = msg[1].decode()
-                            host_pid = struct.unpack('i', msg[2])[0]
-                            container_pid = await host_pid_to_container_pid(
-                                container_id, host_pid)
-                            reply = [
-                                struct.pack('i', 0),
-                                struct.pack('i', container_pid),
-                            ]
-                        elif msg[0] == b'container-pid-to-host-pid':
-                            container_id = msg[1].decode()
-                            container_pid = struct.unpack('i', msg[2])[0]
-                            host_pid = await container_pid_to_host_pid(
-                                container_id, container_pid)
-                            reply = [
-                                struct.pack('i', 0),
-                                struct.pack('i', host_pid),
-                            ]
-                        else:
-                            reply = [struct.pack('i', -2), b'Invalid action']
-                    except asyncio.CancelledError:
-                        terminating = True
-                        raise
-                    except Exception as e:
-                        log.exception("handle_agent_socket(): internal error")
-                        reply = [struct.pack('i', -1), f'Error: {e}'.encode('utf-8')]
-                    await agent_sock.send_multipart(reply)
-            except asyncio.CancelledError:
-                terminating = True
-                return
-            except zmq.ZMQError:
-                log.exception("handle_agent_socket(): zmq error")
-            finally:
-                agent_sock.close()
-                if not terminating:
-                    log.info("handle_agent_socket(): rebinding the socket")
-
-    async def pull_image(
-        self,
-        image_ref: ImageRef,
-        registry_conf: ImageRegistry,
-        reporter: Callable[[Union[int, float], Union[int, float]], Awaitable[None]],
-    ) -> None:
-        auth_config = None
-        reg_user = registry_conf.get('username')
-        reg_passwd = registry_conf.get('password')
-        if reg_user and reg_passwd:
-            encoded_creds = base64.b64encode(
-                f'{reg_user}:{reg_passwd}'.encode('utf-8')) \
-                .decode('ascii')
-            auth_config = {
-                'auth': encoded_creds,
-            }
-        log.info('pulling image {} from registry', image_ref.canonical)
-        downloading_layers = {}
-        extracting_layers = {}
-        async for msg in self.docker.images.pull(
-                image_ref.canonical,
-                auth=auth_config,
-                stream=True,
-        ):
-            if msg['status'] == 'Downloading':
-                downloading_layers[msg['id']] = msg['progressDetail']
-            elif msg['status'] == 'Extracting':
-                extracting_layers[msg['id']] = msg['progressDetail']
-            elif msg['status'] == 'Pulling fs layer':
-                # we can detect the layer IDs upfront here.
-                pass
-            elif msg['status'].startswith('Digest: '):
-                # done
-                pass
-            current = (
-                sum(p['current'] for p in downloading_layers.values())
-                + sum(p['current'] for p in extracting_layers.values())
-            )
-            total = (
-                sum(p['total'] for p in downloading_layers.values())
-                + sum(p['total'] for p in extracting_layers.values())
-            )
-            await reporter(current, total)
-
-    async def check_image(self, image_ref: ImageRef, image_id: str, auto_pull: AutoPullBehavior) -> bool:
-        try:
-            image_info = await self.docker.images.inspect(image_ref.canonical)
-            if auto_pull == AutoPullBehavior.DIGEST:
-                if image_info['Id'] != image_id:
-                    return True
-            log.info('found the local up-to-date image for {}', image_ref.canonical)
-        except DockerError as e:
-            if e.status == 404:
-                if auto_pull == AutoPullBehavior.DIGEST:
-                    return True
-                elif auto_pull == AutoPullBehavior.TAG:
-                    return True
-                elif auto_pull == AutoPullBehavior.NONE:
-                    raise ImageNotAvailable(image_ref)
-            else:
-                raise
-        return False
-=======
     docker: Docker
     container_configs: List[Mapping[str, Any]]
     domain_socket_proxies: List[DomainSocketProxy]
@@ -482,7 +157,6 @@
     port_pool: Set[int]
     agent_sockpath: Path
     resource_lock: asyncio.Lock
->>>>>>> a2943b74
 
     def __init__(
         self,
@@ -1364,7 +1038,12 @@
                 if not terminating:
                     log.info("handle_agent_socket(): rebinding the socket")
 
-    async def pull_image(self, image_ref: ImageRef, registry_conf: ImageRegistry) -> None:
+    async def pull_image(
+        self,
+        image_ref: ImageRef,
+        registry_conf: ImageRegistry,
+        reporter: Callable[[Union[int, float], Union[int, float]], Awaitable[None]],
+    ) -> None:
         auth_config = None
         reg_user = registry_conf.get('username')
         reg_passwd = registry_conf.get('password')
@@ -1376,9 +1055,32 @@
                 'auth': encoded_creds,
             }
         log.info('pulling image {} from registry', image_ref.canonical)
-        await self.docker.images.pull(
-            image_ref.canonical,
-            auth=auth_config)
+        downloading_layers = {}
+        extracting_layers = {}
+        async for msg in self.docker.images.pull(
+                image_ref.canonical,
+                auth=auth_config,
+                stream=True,
+        ):
+            if msg['status'] == 'Downloading':
+                downloading_layers[msg['id']] = msg['progressDetail']
+            elif msg['status'] == 'Extracting':
+                extracting_layers[msg['id']] = msg['progressDetail']
+            elif msg['status'] == 'Pulling fs layer':
+                # we can detect the layer IDs upfront here.
+                pass
+            elif msg['status'].startswith('Digest: '):
+                # done
+                pass
+            current = (
+                sum(p['current'] for p in downloading_layers.values())
+                + sum(p['current'] for p in extracting_layers.values())
+            )
+            total = (
+                sum(p['total'] for p in downloading_layers.values())
+                + sum(p['total'] for p in extracting_layers.values())
+            )
+            await reporter(current, total)
 
     async def check_image(self, image_ref: ImageRef, image_id: str, auto_pull: AutoPullBehavior) -> bool:
         try:
