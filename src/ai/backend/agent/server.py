--- conflicted
+++ resolved
@@ -489,98 +489,6 @@
 @click.pass_context
 def main(cli_ctx: click.Context, config_path: Path, debug: bool) -> int:
 
-<<<<<<< HEAD
-    coredump_defaults = {
-        'enabled': False,
-        'path': './coredumps',
-        'backup-count': 10,
-        'size-limit': '64M',
-    }
-
-    initial_config_iv = t.Dict({
-        t.Key('agent'): t.Dict({
-            t.Key('mode'): t.Enum('docker', 'k8s'),
-            t.Key('rpc-listen-addr', default=('', 6001)):
-                tx.HostPortPair(allow_blank_host=True),
-            t.Key('id', default=None): t.Null | t.String,
-            t.Key('region', default=None): t.Null | t.String,
-            t.Key('instance-type', default=None): t.Null | t.String,
-            t.Key('scaling-group', default='default'): t.String,
-            t.Key('pid-file', default=os.devnull): tx.Path(type='file',
-                                                           allow_nonexisting=True,
-                                                           allow_devnull=True),
-            t.Key('event-loop', default='asyncio'): t.Enum('asyncio', 'uvloop'),
-        }).allow_extra('*'),
-        t.Key('container'): t.Dict({
-            t.Key('kernel-uid', default=-1): tx.UserID,
-            t.Key('kernel-gid', default=-1): tx.GroupID,
-            t.Key('kernel-host', default=''): t.String(allow_blank=True),
-            t.Key('port-range', default=(30000, 31000)): tx.PortRange,
-            t.Key('stats-type', default='docker'):
-                t.Null | t.Enum(*[e.value for e in StatModes]),
-            t.Key('sandbox-type', default='docker'): t.Enum('docker', 'jail'),
-            t.Key('jail-args', default=[]): t.List(t.String),
-            t.Key('scratch-type'): t.Enum('hostdir', 'memory'),
-            t.Key('scratch-root', default='./scratches'):
-                tx.Path(type='dir', auto_create=True),
-            t.Key('scratch-size', default='0'): tx.BinarySize,
-        }).allow_extra('*'),
-        t.Key('logging'): t.Any,  # checked in ai.backend.common.logging
-        t.Key('resource'): t.Dict({
-            t.Key('reserved-cpu', default=1): t.Int,
-            t.Key('reserved-mem', default="1G"): tx.BinarySize,
-            t.Key('reserved-disk', default="8G"): tx.BinarySize,
-        }).allow_extra('*'),
-        t.Key('debug'): t.Dict({
-            t.Key('enabled', default=False): t.Bool,
-            t.Key('skip-container-deletion', default=False): t.Bool,
-            t.Key('log-stats', default=False): t.Bool,
-            t.Key('log-docker-events', default=False): t.Bool,
-            t.Key('coredump', default=coredump_defaults): t.Dict({
-                t.Key('enabled', default=coredump_defaults['enabled']): t.Bool,
-                t.Key('path', default=coredump_defaults['path']):
-                    tx.Path(type='dir', auto_create=True),
-                t.Key('backup-count', default=coredump_defaults['backup-count']):
-                    t.Int[1:],
-                t.Key('size-limit', default=coredump_defaults['size-limit']):
-                    tx.BinarySize,
-            }).allow_extra('*'),
-        }).allow_extra('*'),
-    }).merge(config.etcd_config_iv).allow_extra('*')
-
-    k8s_extra_config_iv = t.Dict({
-        t.Key('registry'): t.Dict({
-            t.Key('type'): t.String
-        }).allow_extra('*'),
-        t.Key('baistatic'): t.Null | t.Dict({
-            t.Key('nfs-addr'): t.String,
-            t.Key('path'): t.String,
-            t.Key('capacity'): tx.BinarySize,
-            t.Key('options'): t.Null | t.String,
-            t.Key('mounted-at'): t.String
-        }),
-        t.Key('vfolder-pv'): t.Null | t.Dict({
-            t.Key('nfs-addr'): t.String,
-            t.Key('path'): t.String,
-            t.Key('capacity'): tx.BinarySize,
-            t.Key('options'): t.Null | t.String
-        }),
-    }).merge(initial_config_iv).allow_extra('*')
-
-    registry_local_config_iv = t.Dict({
-        t.Key('type'): t.String,
-        t.Key('addr'): tx.HostPortPair(),
-        t.Key('projects'): t.List(t.String)
-    })
-
-    registry_ecr_config_iv = t.Dict({
-        t.Key('type'): t.String,
-        t.Key('profile'): t.String,
-        t.Key('registry-id'): t.String
-    })
-
-=======
->>>>>>> 4f1b886c
     # Determine where to read configuration.
     raw_cfg, cfg_src_path = config.read_from_file(config_path, 'agent')
 
