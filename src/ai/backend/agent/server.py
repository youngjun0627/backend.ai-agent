import asyncio
import functools
from ipaddress import ip_network, _BaseAddress as BaseIPAddress
import logging, logging.config
import os, os.path
from pathlib import Path
from pprint import pformat, pprint
import signal
import sys
import time
from typing import Collection

from aiodocker.docker import DockerContainer
import aiotools
import aiozmq, aiozmq.rpc
from async_timeout import timeout
import attr
import click
from setproctitle import setproctitle
import trafaret as t
import uvloop
import zmq
import zmq.asyncio

from ai.backend.common import config, utils, identity
from ai.backend.common import validators as tx
from ai.backend.common.etcd import AsyncEtcd, ConfigScopes
from ai.backend.common.logging import Logger, BraceStyleAdapter
from . import __version__ as VERSION
from .exception import InitializationError
from .stats import StatModes
from .resources import (
    AbstractComputeDevice,
    AbstractComputePlugin,
    AbstractAllocMap,
)
from .utils import get_subnet_ip

log = BraceStyleAdapter(logging.getLogger('ai.backend.agent.server'))

max_upload_size = 100 * 1024 * 1024  # 100 MB
ipc_base_path = Path('/tmp/backend.ai/ipc')

redis_config_iv = t.Dict({
    t.Key('addr', default=('127.0.0.1', 6379)): tx.HostPortPair,
    t.Key('password', default=None): t.Null | t.String,
})


@attr.s(auto_attribs=True, slots=True)
class VolumeInfo:
    name: str             # volume name
    container_path: str   # in-container path as str
    mode: str             # 'rw', 'ro', 'rwm'


@attr.s(auto_attribs=True, slots=True)
class RestartTracker:
    request_lock: asyncio.Lock
    destroy_event: asyncio.Event
    done_event: asyncio.Event


@attr.s(auto_attribs=True, slots=True)
class ComputerContext:
    klass: AbstractComputePlugin
    devices: Collection[AbstractComputeDevice]
    alloc_map: AbstractAllocMap


deeplearning_image_keys = {
    'tensorflow', 'caffe',
    'keras', 'torch',
    'mxnet', 'theano',
}

deeplearning_sample_volume = VolumeInfo(
    'deeplearning-samples', '/home/work/samples', 'ro',
)


async def get_extra_volumes(docker, lang):
    avail_volumes = (await docker.volumes.list())['Volumes']
    if not avail_volumes:
        return []
    avail_volume_names = set(v['Name'] for v in avail_volumes)

    # deeplearning specialization
    # TODO: extract as config
    volume_list = []
    for k in deeplearning_image_keys:
        if k in lang:
            volume_list.append(deeplearning_sample_volume)
            break

    # Mount only actually existing volumes
    mount_list = []
    for vol in volume_list:
        if vol.name in avail_volume_names:
            mount_list.append(vol)
        else:
            log.info('skipped attaching extra volume {0} '
                     'to a kernel based on image {1}',
                     vol.name, lang)
    return mount_list


async def get_env_cid(container: DockerContainer):
    if 'Name' not in container._container:
        await container.show()
    name = container['Name']
    if name.startswith('kernel-env.'):
        return name[11:], container._id
    return None, None


def parse_service_port(s: str) -> dict:
    try:
        name, protocol, port = s.split(':')
    except (ValueError, IndexError):
        raise ValueError('Invalid service port definition format', s)
    assert protocol in ('tcp', 'pty', 'http'), \
           f'Unsupported service port protocol: {protocol}'
    try:
        port = int(port)
    except ValueError:
        raise ValueError('Invalid port number', port)
    if port <= 1024:
        raise ValueError('Service port number must be larger than 1024.')
    if port in (2000, 2001):
        raise ValueError('Service port 2000 and 2001 is reserved for internal use.')
    return {
        'name': name,
        'protocol': protocol,
        'container_port': port,
        'host_port': None,  # determined after container start
    }


def update_last_used(meth):
    @functools.wraps(meth)
    async def _inner(self, kernel_id: str, *args, **kwargs):
        try:
            kernel_info = self.agent.container_registry[kernel_id]
            kernel_info['last_used'] = time.monotonic()
        except KeyError:
            pass
        return await meth(self, kernel_id, *args, **kwargs)
    return _inner


class AbstractAgentServer:
    async def init(self):
        pass

    async def create_kernel(self, kernel_id: str, config: dict) -> dict:
        pass

    async def destroy_kernel(self, kernel_id: str):
        pass

    async def interrupt_kernel(self, kernel_id: str):
        pass

    async def get_completeions(self, kernel_id: str, text: dict, opts: dict):
        pass

    async def get_logs(self, kernel_id: str):
        pass

    async def execute(self, api_version: int, kernel_id: str,
                     run_id: t.String | t.Null, mode: str, code: str,
                     opts: dict, flush_timeout: t.Float | t.Null) -> dict:
        pass

    async def start_service(slef, kernel_id: str, service: str, opts: dict):
        pass

    async def accept_file(self, kernel_id: str, filename: str, filedata: bytes):
        pass

    async def download_file(self, kernel_id: str, filepath: str):
        pass

    async def list_files(self, kernel_id: str, path: str):
        pass

    async def shutdown(self, stop_signal):
        pass


class AgentRPCServer(aiozmq.rpc.AttrHandler):

    __slots__ = (
        'loop',
        'docker', 'container_registry', 'container_cpu_map',
        'agent_sockpath', 'agent_sock_task',
        'redis_stat_pool',
        'etcd', 'config', 'slots', 'images',
        'rpc_server', 'event_sock',
        'monitor_fetch_task', 'monitor_handle_task',
        'stat_ctx', 'live_stat_timer',
        'stat_sync_states', 'stat_sync_task',
        'hb_timer', 'clean_timer',
        'stats_monitor', 'error_monitor',
        'restarting_kernels', 'blocking_cleans',
    )

    def __init__(self, etcd, config, loop=None):
        self.etcd = etcd
        self.config = config

        self.agent = None
        self.rpc_server = None

    async def init(self, *, skip_detect_manager=False):
        # Start serving requests.
        await self.update_status('starting')

        if not skip_detect_manager:
            await self.detect_manager()

        await self.read_agent_config()

        if self.config['agent']['mode'] == 'docker':
            from .docker.server import AgentServer
            self.agent = AgentServer(self.etcd, self.config, loop=None)
        else:
            from .k8s.server import AgentServer
            self.agent = AgentServer(self.config, loop=None)

        rpc_addr = self.config['agent']['rpc-listen-addr']
        agent_addr = f"tcp://{rpc_addr}"
        self.rpc_server = await aiozmq.rpc.serve_rpc(self, bind=agent_addr)
        self.rpc_server.transport.setsockopt(zmq.LINGER, 200)
        log.info('started handling RPC requests at {}', rpc_addr)

        await self.etcd.put('ip', rpc_addr.host, scope=ConfigScopes.NODE)

        await self.agent.init()
        await self.update_status('running')

    async def detect_manager(self):
        log.info('detecting the manager...')
        manager_id = await self.etcd.get('nodes/manager')
        if manager_id is None:
            log.warning('watching etcd to wait for the manager being available')
            async for ev in self.etcd.watch('nodes/manager'):
                if ev.event == 'put':
                    manager_id = ev.value
                    break
        log.info('detecting the manager: OK ({0})', manager_id)

    async def read_agent_config(self):
        # Fill up runtime configurations from etcd.
        redis_config = await self.etcd.get_prefix('config/redis')
        self.config['redis'] = redis_config_iv.check(redis_config)
        self.config['event'] = {
            'addr': tx.HostPortPair().check(await self.etcd.get('nodes/manager/event_addr')),
        }
        log.info('configured redis_addr: {0}', self.config['redis']['addr'])
        log.info('configured event_addr: {0}', self.config['event']['addr'])

        vfolder_mount = await self.etcd.get('volumes/_mount')
        if vfolder_mount is None:
            vfolder_mount = '/mnt'
        vfolder_fsprefix = await self.etcd.get('volumes/_fsprefix')
        if vfolder_fsprefix is None:
            vfolder_fsprefix = ''
        self.config['vfolder'] = {
            'mount': Path(vfolder_mount),
            'fsprefix': Path(vfolder_fsprefix.lstrip('/')),
        }
        log.info('configured vfolder mount base: {0}', self.config['vfolder']['mount'])
        log.info('configured vfolder fs prefix: {0}', self.config['vfolder']['fsprefix'])

<<<<<<< HEAD
=======
    async def scan_running_containers(self):
        env_containers = {}

        for container in (await self.docker.containers.list()):
            kernel_id, env_container_id = await get_env_cid(container)
            if env_container_id is not None:
                env_containers[kernel_id] = env_container_id

        for container in (await self.docker.containers.list()):
            kernel_id = await get_kernel_id_from_container(container)
            if kernel_id is None:
                continue
            # NOTE: get_kernel_id_from_containers already performs .show() on
            #       the returned container objects.
            status = container['State']['Status']
            if status in {'running', 'restarting', 'paused'}:
                log.info('detected running kernel: {0}', kernel_id)
                await container.show()
                image = container['Config']['Image']
                labels = container['Config']['Labels']
                ports = container['NetworkSettings']['Ports']
                port_map = {}
                for private_port, host_ports in ports.items():
                    private_port = int(private_port.split('/')[0])
                    if host_ports is None:
                        public_port = 0
                    else:
                        public_port = int(host_ports[0]['HostPort'])
                        self.port_pool.discard(public_port)
                    port_map[private_port] = public_port
                for computer_set in self.computers.values():
                    await computer_set.klass.restore_from_container(
                        container, computer_set.alloc_map)
                kernel_host = self.config['container']['kernel-host']
                config_dir = (self.config['container']['scratch-root'] /
                              kernel_id / 'config').resolve()
                with open(config_dir / 'resource.txt', 'r') as f:
                    resource_spec = KernelResourceSpec.read_from_file(f)
                    # legacy handling
                    if resource_spec.container_id is None:
                        resource_spec.container_id = container._id
                    else:
                        assert container._id == resource_spec.container_id, \
                               'Container ID from the container must match!'
                service_ports = []
                for item in labels.get('ai.backend.service-ports', '').split(','):
                    if not item:
                        continue
                    service_port = parse_service_port(item)
                    service_port['host_port'] = \
                        port_map.get(service_port['container_port'], None)
                    service_ports.append(service_port)
                self.container_registry[kernel_id] = {
                    'lang': ImageRef(image),
                    'version': int(labels.get('ai.backend.kernelspec', '1')),
                    'container_id': container._id,
                    'env_container_id': env_containers.get(kernel_id),
                    'kernel_host': kernel_host,
                    'repl_in_port': port_map[2000],
                    'repl_out_port': port_map[2001],
                    'stdin_port': port_map.get(2002, 0),
                    'stdout_port': port_map.get(2003, 0),
                    'last_used': time.monotonic(),
                    'runner_tasks': set(),
                    'host_ports': [*port_map.values()],
                    'resource_spec': resource_spec,
                    'service_ports': service_ports,
                    'agent_tasks': [],
                }
            elif status in {'exited', 'dead', 'removing'}:
                log.info('detected terminated kernel: {0}', kernel_id)
                await self.send_event('kernel_terminated', kernel_id,
                                      'self-terminated', None)

        log.info('starting with resource allocations')
        for computer_name, computer_ctx in self.computers.items():
            log.info('{}: {!r}', computer_name,
                     dict(computer_ctx.alloc_map.allocations))

    async def scan_images(self, interval):
        all_images = await self.docker.images.list()
        updated_images = {}
        for image in all_images:
            if image['RepoTags'] is None:
                continue
            for repo_tag in image['RepoTags']:
                if repo_tag.endswith('<none>'):
                    continue
                img_detail = await self.docker.images.inspect(repo_tag)
                labels = img_detail['Config']['Labels']
                if labels and 'ai.backend.kernelspec' in labels:
                    updated_images[repo_tag] = img_detail['Id']
        for added_image in (updated_images.keys() - self.images.keys()):
            log.debug('found kernel image: {0}', added_image)
        for removed_image in (self.images.keys() - updated_images.keys()):
            log.debug('removed kernel image: {0}', removed_image)
        self.images = updated_images

    async def update_status(self, status):
        await self.etcd.put('', status, scope=ConfigScopes.NODE)

    async def deregister_myself(self):
        # TODO: reimplement using Redis heartbeat stream
        pass

    async def send_event(self, event_name, *args):
        if self.event_sock is None:
            return
        log.debug('send_event({0})', event_name)
        self.event_sock.write((
            event_name.encode('ascii'),
            self.config['agent']['id'].encode('utf8'),
            msgpack.packb(args),
        ))

    async def clean_runner(self, kernel_id):
        if kernel_id not in self.container_registry:
            return
        log.debug('interrupting & cleaning up runner for {0}', kernel_id)
        item = self.container_registry[kernel_id]
        tasks = item['runner_tasks'].copy()
        for t in tasks:  # noqa: F402
            if not t.done():
                t.cancel()
                await t
        runner = item.pop('runner', None)
        if runner is not None:
            await runner.close()

    async def sync_container_stats(self):
        my_uid = os.getuid()
        my_gid = os.getgid()
        kernel_uid = self.config['container']['kernel-uid']
        kernel_gid = self.config['container']['kernel-gid']
        try:
            stat_sync_sock = self.zmq_ctx.socket(zmq.REP)
            stat_sync_sock.setsockopt(zmq.LINGER, 1000)
            stat_sync_sock.bind('ipc://' + str(self.stat_sync_sockpath))
            if my_uid == 0:
                os.chown(self.agent_sockpath, kernel_uid, kernel_gid)
            else:
                if my_uid != kernel_uid:
                    log.error('The UID of agent ({}) must be same to the container UID ({}).',
                              my_uid, kernel_uid)
                if my_gid != kernel_gid:
                    log.error('The GID of agent ({}) must be same to the container GID ({}).',
                              my_gid, kernel_gid)
            log.info('opened stat-sync socket at {}', self.stat_sync_sockpath)
            recv = functools.partial(stat_sync_sock.recv_serialized,
                                     lambda frames: [*map(msgpack.unpackb, frames)])
            send = functools.partial(stat_sync_sock.send_serialized,
                                     serialize=lambda msgs: [*map(msgpack.packb, msgs)])
            async for msg in aiotools.aiter(lambda: recv(), None):
                cid = msg[0]['cid']
                status = msg[0]['status']
                try:
                    if cid not in self.stat_sync_states:
                        # If the agent has restarted, the state-tracking dict may be empty.
                        container = self.docker.containers.container(cid)
                        kernel_id = await get_kernel_id_from_container(container)
                        self.stat_sync_states[cid] = StatSyncState(kernel_id)
                    if status == 'terminated':
                        self.stat_sync_states[cid].terminated.set()
                    elif status == 'collect-stat':
                        cstat = await asyncio.shield(self.stat_ctx.collect_container_stat(cid))
                        self.stat_sync_states[cid].last_stat = cstat
                    else:
                        log.warning('unrecognized stat sync status: {}', status)
                finally:
                    await send([{'ack': True}])
        except asyncio.CancelledError:
            pass
        except zmq.ZMQError:
            log.exception('zmq socket error with {}', self.stat_sync_sockpath)
        finally:
            stat_sync_sock.close()
            try:
                self.stat_sync_sockpath.unlink()
            except IOError:
                pass

    async def collect_node_stat(self, interval):
        await asyncio.shield(self.stat_ctx.collect_node_stat())

    async def init(self, *, skip_detect_manager=False):
        ipc_base_path.mkdir(parents=True, exist_ok=True)
        self.zmq_ctx = zmq.asyncio.Context()

        # Show Docker version info.
        docker_version = await self.docker.version()
        log.info('running with Docker {0} with API {1}',
                 docker_version['Version'], docker_version['ApiVersion'])

        reserved_slots = {
            'cpu': self.config['resource']['reserved-cpu'],
            'mem': self.config['resource']['reserved-mem'],
            'disk': self.config['resource']['reserved-disk'],
        }
        computers, self.slots = await detect_resources(self.etcd, reserved_slots)
        for name, klass in computers.items():
            devices = await klass.list_devices()
            alloc_map = await klass.create_alloc_map()
            self.computers[name] = ComputerContext(klass, devices, alloc_map)

        if not skip_detect_manager:
            await self.detect_manager()
        await self.read_agent_config()
        await self.update_status('starting')
        # scan_images task should be done before heartbeat,
        # so call it here although we spawn a scheduler
        # for this task below.
        await self.scan_images(None)
        await self.scan_running_containers()

        self.agent_sockpath = ipc_base_path / f'agent.{self.agent_id}.sock'
        self.agent_sock_task = self.loop.create_task(self.handle_agent_socket())

        self.redis_stat_pool = await aioredis.create_redis_pool(
            self.config['redis']['addr'].as_sockaddr(),
            password=(self.config['redis']['password']
                      if self.config['redis']['password'] else None),
            timeout=3.0,
            encoding='utf8',
            db=0)  # REDIS_STAT_DB in backend.ai-manager

        self.event_sock = await aiozmq.create_zmq_stream(
            zmq.PUSH, connect=f"tcp://{self.config['event']['addr']}")
        self.event_sock.transport.setsockopt(zmq.LINGER, 50)

        # Spawn image scanner task.
        self.scan_images_timer = aiotools.create_timer(self.scan_images, 60.0)

        # Spawn stat collector task.
        self.stat_sync_sockpath = ipc_base_path / f'stats.{os.getpid()}.sock'
        self.stat_sync_states = dict()
        self.stat_sync_task = self.loop.create_task(self.sync_container_stats())

        # Start container stats collector for existing containers.
        for kernel_id, info in self.container_registry.items():
            cid = info['container_id']
            self.stat_sync_states[cid] = StatSyncState(kernel_id)
            async with spawn_stat_synchronizer(self.config['_src'],
                                               self.stat_sync_sockpath,
                                               self.stat_ctx.mode, cid):
                pass

        # Start collecting agent live stat.
        self.live_stat_timer = aiotools.create_timer(self.collect_node_stat, 2.0)

        # Spawn docker monitoring tasks.
        self.monitor_fetch_task  = self.loop.create_task(self.fetch_docker_events())
        self.monitor_handle_task = self.loop.create_task(self.monitor())

        # Send the first heartbeat.
        self.hb_timer    = aiotools.create_timer(self.heartbeat, 3.0)
        self.clean_timer = aiotools.create_timer(self.clean_old_kernels, 10.0)

        # Start serving requests.
        rpc_addr = self.config['agent']['rpc-listen-addr']
        agent_addr = f"tcp://{rpc_addr}"
        self.rpc_server = await aiozmq.rpc.serve_rpc(self, bind=agent_addr)
        self.rpc_server.transport.setsockopt(zmq.LINGER, 200)
        log.info('started handling RPC requests at {}', rpc_addr)

        # Ready.
        await self.etcd.put('ip', rpc_addr.host, scope=ConfigScopes.NODE)
        watcher_port = utils.nmget(self.config, 'watcher.service-addr.port', None)
        if watcher_port is not None:
            await self.etcd.put('watcher_port', watcher_port, scope=ConfigScopes.NODE)
        await self.update_status('running')

        # Notify the gateway.
        await self.send_event('instance_started')

>>>>>>> e6e03d0e
    async def shutdown(self, stop_signal):
        # Stop receiving further requests.
        if self.rpc_server is not None:
            self.rpc_server.close()
            await self.rpc_server.wait_closed()

        await self.agent.shutdown(stop_signal)

    async def update_status(self, status):
        await self.etcd.put('', status, scope=ConfigScopes.NODE)

    @aiotools.actxmgr
    async def handle_rpc_exception(self):
        try:
            yield
        except AssertionError:
            log.exception('assertion failure')
            raise
        except Exception:
            log.exception('unexpected error')
            self.error_monitor.capture_exception()
            raise

    @aiozmq.rpc.method
    def ping(self, msg: str) -> str:
        return msg

    @aiozmq.rpc.method
    @update_last_used
    async def ping_kernel(self, kernel_id: str):
        log.debug('rpc::ping_kernel({0})', kernel_id)

    @aiozmq.rpc.method
    @update_last_used
    async def create_kernel(self, kernel_id: str, config: dict) -> dict:
        log.debug('rpc::create_kernel({0}, {1})', kernel_id, config['image'])
        async with self.handle_rpc_exception():
            return await self.agent.create_kernel(kernel_id, config)

    @aiozmq.rpc.method
    @update_last_used
    async def destroy_kernel(self, kernel_id: str):
        log.debug('rpc::destroy_kernel({0})', kernel_id)
        async with self.handle_rpc_exception():
            return await self.agent.destroy_kernel(kernel_id, 'user-requested')

    @aiozmq.rpc.method
    @update_last_used
    async def interrupt_kernel(self, kernel_id: str):
        log.debug('rpc::interrupt_kernel({0})', kernel_id)
        async with self.handle_rpc_exception():
            await self.agent.interrupt_kernel(kernel_id)

    @aiozmq.rpc.method
    @update_last_used
    async def get_completions(self, kernel_id: str,
                              text: str, opts: dict):
        log.debug('rpc::get_completions({0})', kernel_id)
        async with self.handle_rpc_exception():
            await self.agent.get_completions(kernel_id, text, opts)

    @aiozmq.rpc.method
    @update_last_used
    async def get_logs(self, kernel_id: str):
        log.debug('rpc::get_logs({0})', kernel_id)
        async with self.handle_rpc_exception():
            return await self.agent.get_logs(kernel_id)

    @aiozmq.rpc.method
    @update_last_used
    async def restart_kernel(self, kernel_id: str, new_config: dict):
        log.debug('rpc::restart_kernel({0})', kernel_id)
        async with self.handle_rpc_exception():
            tracker = self.restarting_kernels.get(kernel_id)
            if tracker is None:
                tracker = RestartTracker(
                    request_lock=asyncio.Lock(),
                    destroy_event=asyncio.Event(),
                    done_event=asyncio.Event())
            async with tracker.request_lock:
                self.restarting_kernels[kernel_id] = tracker
                await self.agent.destroy_kernel(kernel_id, 'restarting')
                # clean_kernel() will set tracker.destroy_event
                try:
                    with timeout(30):
                        await tracker.destroy_event.wait()
                except asyncio.TimeoutError:
                    log.warning('timeout detected while restarting kernel {0}!',
                                kernel_id)
                    self.restarting_kernels.pop(kernel_id, None)
                    asyncio.ensure_future(self.clean_kernel(kernel_id))
                    raise
                else:
                    tracker.destroy_event.clear()
                    await self.agent.create_kernel(
                        kernel_id, new_config,
                        restarting=True)
                    self.restarting_kernels.pop(kernel_id, None)
            tracker.done_event.set()
            kernel_info = self.container_registry[kernel_id]
            return {
                'container_id': kernel_info['container_id'],
                'repl_in_port': kernel_info['repl_in_port'],
                'repl_out_port': kernel_info['repl_out_port'],
                'stdin_port': kernel_info['stdin_port'],
                'stdout_port': kernel_info['stdout_port'],
                'service_ports': kernel_info['service_ports'],
            }

    @aiozmq.rpc.method
    async def execute(self, api_version: int,
                      kernel_id: str,
                      run_id: t.String | t.Null,
                      mode: str,
                      code: str,
                      opts: dict,
                      flush_timeout: t.Float | t.Null) -> dict:
        log.debug('rpc::execute({0})', kernel_id)
        async with self.handle_rpc_exception():
            result = await self.agent.execute(api_version, kernel_id,
                                         run_id, mode, code, opts,
                                         flush_timeout)
            return result

    @aiozmq.rpc.method
    @update_last_used
    async def start_service(self, kernel_id: str, service: str, opts: dict):
        log.debug('rpc::start_service({0}, {1})', kernel_id, service)
        async with self.handle_rpc_exception():
            return await self.agent.start_service(kernel_id, service, opts)

    @aiozmq.rpc.method
    @update_last_used
    async def upload_file(self, kernel_id: str, filename: str, filedata: bytes):
        log.debug('rpc::upload_file({0}, {1})', kernel_id, filename)
        async with self.handle_rpc_exception():
            await self.agent.accept_file(kernel_id, filename, filedata)

    @aiozmq.rpc.method
    @update_last_used
    async def download_file(self, kernel_id: str, filepath: str):
        log.debug('rpc::download_file({0}, {1})', kernel_id, filepath)
        async with self.handle_rpc_exception():
            return await self.agent.download_file(kernel_id, filepath)

    @aiozmq.rpc.method
    @update_last_used
    async def list_files(self, kernel_id: str, path: str):
        log.debug('rpc::list_files({0}, {1})', kernel_id, path)
        async with self.handle_rpc_exception():
            return await self.agent.list_files(kernel_id, path)

    @aiozmq.rpc.method
    @update_last_used
    async def refresh_idle(self, kernel_id: str):
        # update_last_used decorator already implements this. :)
        log.debug('rpc::refresh_idle()')
        pass

    @aiozmq.rpc.method
    async def shutdown_agent(self, terminate_kernels: bool):
        # TODO: implement
        log.debug('rpc::shutdown_agent()')
        pass

    @aiozmq.rpc.method
    async def reset_agent(self):
        log.debug('rpc::reset()')
        async with self.handle_rpc_exception():
            kernel_ids = tuple(self.container_registry.keys())
            tasks = []
            for kernel_id in kernel_ids:
                try:
                    task = asyncio.ensure_future(
                        self.agent.destroy_kernel(kernel_id, 'agent-reset'))
                    tasks.append(task)
                except Exception:
                    self.error_monitor.capture_exception()
                    log.exception('reset: destroying {0}', kernel_id)
            await asyncio.gather(*tasks)

<<<<<<< HEAD
=======
    async def _create_kernel(self, kernel_id, kernel_config, restarting=False):

        await self.send_event('kernel_preparing', kernel_id)

        # Read image-specific labels and settings
        image_ref = ImageRef(
            kernel_config['image']['canonical'],
            [kernel_config['image']['registry']['name']])
        environ: dict = kernel_config.get('environ', {})
        extra_mount_list = await get_extra_volumes(self.docker, image_ref.short)

        try:
            # Find the exact image using a digest reference
            digest_ref = f"{kernel_config['image']['digest']}"
            await self.docker.images.inspect(digest_ref)
            log.info('found the local up-to-date image for {}', image_ref.canonical)
        except DockerError as e:
            if e.status == 404:
                await self.send_event('kernel_pulling',
                                      kernel_id, image_ref.canonical)
                auth_config = None
                dreg_user = kernel_config['image']['registry'].get('username')
                dreg_passwd = kernel_config['image']['registry'].get('password')
                if dreg_user and dreg_passwd:
                    encoded_creds = base64.b64encode(
                        f'{dreg_user}:{dreg_passwd}'.encode('utf-8')) \
                        .decode('ascii')
                    auth_config = {
                        'auth': encoded_creds,
                    }
                log.info('pulling image {} from registry', image_ref.canonical)
                repo_digest = kernel_config['image'].get('repo_digest')
                if repo_digest is not None:
                    await self.docker.images.pull(
                        f'{image_ref.short}@{repo_digest}',
                        auth=auth_config)
                else:
                    await self.docker.images.pull(
                        image_ref.canonical,
                        auth=auth_config)
            else:
                raise
        await self.send_event('kernel_creating', kernel_id)
        image_labels = kernel_config['image']['labels']

        version        = int(image_labels.get('ai.backend.kernelspec', '1'))
        envs_corecount = image_labels.get('ai.backend.envs.corecount', '')
        envs_corecount = envs_corecount.split(',') if envs_corecount else []
        kernel_features = set(image_labels.get('ai.backend.features', '').split())

        scratch_dir = (self.config['container']['scratch-root'] / kernel_id).resolve()
        tmp_dir = (self.config['container']['scratch-root'] / f'{kernel_id}_tmp').resolve()
        config_dir = scratch_dir / 'config'
        work_dir = scratch_dir / 'work'
        agent_tasks = []

        # PHASE 1: Read existing resource spec or devise a new resource spec.

        if restarting:
            with open(config_dir / 'resource.txt', 'r') as f:
                resource_spec = KernelResourceSpec.read_from_file(f)
        else:
            # resource_slots is already sanitized by the manager.
            slots = ResourceSlot.from_json(kernel_config['resource_slots'])
            vfolders = kernel_config['mounts']
            resource_spec = KernelResourceSpec(
                container_id=None,
                allocations={},
                slots={**slots},  # copy
                mounts=[],
                scratch_disk_size=0,  # TODO: implement (#70)
                idle_timeout=kernel_config['idle_timeout'],
            )

        # PHASE 2: Apply the resource spec.

        # Inject Backend.AI-intrinsic env-variables for gosu
        if KernelFeatures.UID_MATCH in kernel_features:
            uid = self.config['container']['kernel-uid']
            gid = self.config['container']['kernel-gid']
            environ['LOCAL_USER_ID'] = str(uid)
            environ['LOCAL_GROUP_ID'] = str(gid)

        # Inject Backend.AI-intrinsic mount points and extra mounts
        mounts = [
            Mount(MountTypes.BIND, config_dir, '/home/config',
                  MountPermission.READ_ONLY),
            Mount(MountTypes.BIND, work_dir, '/home/work/',
                  MountPermission.READ_WRITE),
        ]
        if (sys.platform.startswith('linux') and
            self.config['container']['scratch-type'] == 'memory'):
            mounts.append(Mount(MountTypes.BIND, tmp_dir, '/tmp',
                                MountPermission.READ_WRITE))
        mounts.extend(Mount(MountTypes.VOLUME, v.name, v.container_path, v.mode)
                      for v in extra_mount_list)

        if restarting:
            # Reuse previous CPU share.
            pass

            # Reuse previous memory share.
            pass

            # Reuse previous accelerator share.
            pass

            # Reuse previous mounts.
            for mount in resource_spec.mounts:
                mounts.append(mount)
        else:
            # Ensure that we have intrinsic slots.
            assert 'cpu' in slots
            assert 'mem' in slots

            # Realize ComputeDevice (including accelerators) allocations.
            dev_types = set()
            for slot_type in slots.keys():
                dev_type = slot_type.split('.', maxsplit=1)[0]
                dev_types.add(dev_type)

            for dev_type in dev_types:
                computer_set = self.computers[dev_type]
                device_specific_slots = {
                    slot_type: amount for slot_type, amount in slots.items()
                    if slot_type.startswith(dev_type)
                }
                try:
                    resource_spec.allocations[dev_type] = \
                        computer_set.alloc_map.allocate(device_specific_slots,
                                                        context_tag=dev_type)
                except InsufficientResource:
                    log.info('insufficient resource: {} of {}\n'
                             '(alloc map: {})',
                             device_specific_slots, dev_type,
                             computer_set.alloc_map.allocations)
                    raise

            # Realize vfolder mounts.
            for vfolder in vfolders:
                if len(vfolder) == 4:
                    folder_name, folder_host, folder_id, folder_perm = vfolder
                elif len(vfolder) == 3:  # legacy managers
                    folder_name, folder_host, folder_id = vfolder
                    folder_perm = 'rw'
                else:
                    raise RuntimeError(
                        'Unexpected number of vfolder mount detail tuple size')
                host_path = (self.config['vfolder']['mount'] / folder_host /
                             self.config['vfolder']['fsprefix'] / folder_id)
                kernel_path = Path(f'/home/work/{folder_name}')
                folder_perm = MountPermission(folder_perm)
                if folder_perm == MountPermission.RW_DELETE:
                    # TODO: enforce readable/writable but not deletable
                    # (Currently docker's READ_WRITE includes DELETE)
                    folder_perm = MountPermission.READ_WRITE
                mount = Mount(MountTypes.BIND, host_path, kernel_path, folder_perm)
                resource_spec.mounts.append(mount)
                mounts.append(mount)

            # should no longer be used!
            del vfolders

        # Inject Backend.AI-intrinsic env-variables for libbaihook and gosu
        cpu_core_count = len(resource_spec.allocations['cpu']['cpu'])
        environ.update({k: str(cpu_core_count) for k in envs_corecount})

        def _mount(type, src, target, perm='ro', opts=None):
            nonlocal mounts
            mounts.append(Mount(type, src, target, MountPermission(perm), opts=opts))

        # Inject Backend.AI kernel runner dependencies.
        distro = image_labels.get('ai.backend.base-distro', 'ubuntu16.04')
        arch = platform.machine()
        entrypoint_sh_path = Path(pkg_resources.resource_filename(
            'ai.backend.agent', '../runner/entrypoint.sh'))
        suexec_path = Path(pkg_resources.resource_filename(
            'ai.backend.agent', f'../runner/su-exec.{distro}.bin'))
        jail_path = Path(pkg_resources.resource_filename(
            'ai.backend.agent', f'../runner/jail.{distro}.bin'))
        hook_path = Path(pkg_resources.resource_filename(
            'ai.backend.agent', f'../runner/libbaihook.{distro}.{arch}.so'))
        kernel_pkg_path = Path(pkg_resources.resource_filename(
            'ai.backend.agent', '../kernel'))
        helpers_pkg_path = Path(pkg_resources.resource_filename(
            'ai.backend.agent', '../helpers'))
        jupyter_custom_css_path = Path(pkg_resources.resource_filename(
            'ai.backend.agent', '../runner/jupyter-custom.css'))
        logo_path = Path(pkg_resources.resource_filename(
            'ai.backend.agent', '../runner/logo.svg'))
        font_path = Path(pkg_resources.resource_filename(
            'ai.backend.agent', '../runner/roboto.ttf'))
        font_italic_path = Path(pkg_resources.resource_filename(
            'ai.backend.agent', '../runner/roboto-italic.ttf'))

        _mount(MountTypes.BIND, self.agent_sockpath, '/opt/kernel/agent.sock', perm='rw')
        _mount(MountTypes.BIND, entrypoint_sh_path.resolve(), '/opt/kernel/entrypoint.sh')
        _mount(MountTypes.BIND, suexec_path.resolve(), '/opt/kernel/su-exec')
        _mount(MountTypes.BIND, jail_path.resolve(), '/opt/kernel/jail')
        _mount(MountTypes.BIND, hook_path.resolve(), '/opt/kernel/libbaihook.so')

        krunner_volume = self.config['container']['krunner-volumes'].get(distro)
        if krunner_volume is None:
            raise RuntimeError(f'Cannot run container based on {distro}')
        _mount(MountTypes.VOLUME, krunner_volume, '/opt/backend.ai')
        _mount(MountTypes.BIND, kernel_pkg_path.resolve(),
                                '/opt/backend.ai/lib/python3.6/site-packages/ai/backend/kernel')
        _mount(MountTypes.BIND, helpers_pkg_path.resolve(),
                                '/opt/backend.ai/lib/python3.6/site-packages/ai/backend/helpers')

        # Since these files are bind-mounted inside a bind-mounted directory,
        # we need to touch them first to avoid their "ghost" files are created
        # as root in the host-side filesystem, which prevents deletion of scratch
        # directories when the agent is running as non-root.
        (work_dir / '.jupyter' / 'custom').mkdir(parents=True, exist_ok=True)
        (work_dir / '.jupyter' / 'custom' / 'custom.css').write_bytes(b'')
        (work_dir / '.jupyter' / 'custom' / 'logo.svg').write_bytes(b'')
        (work_dir / '.jupyter' / 'custom' / 'roboto.ttf').write_bytes(b'')
        (work_dir / '.jupyter' / 'custom' / 'roboto-italic.ttf').write_bytes(b'')
        _mount(MountTypes.BIND, jupyter_custom_css_path.resolve(),
                                '/home/work/.jupyter/custom/custom.css')
        _mount(MountTypes.BIND, logo_path.resolve(), '/home/work/.jupyter/custom/logo.svg')
        _mount(MountTypes.BIND, font_path.resolve(), '/home/work/.jupyter/custom/roboto.ttf')
        _mount(MountTypes.BIND, font_italic_path.resolve(),
                                '/home/work/.jupyter/custom/roboto-italic.ttf')
        environ['LD_PRELOAD'] = '/opt/kernel/libbaihook.so'
        if self.config['debug']['coredump']['enabled']:
            _mount(MountTypes.BIND, self.config['debug']['coredump']['path'],
                                    self.config['debug']['coredump']['core_path'],
                                    perm='rw')

        # Inject ComputeDevice-specific env-varibles and hooks
        computer_docker_args = {}
        for dev_type, device_alloc in resource_spec.allocations.items():
            computer_set = self.computers[dev_type]
            update_nested_dict(computer_docker_args,
                               await computer_set.klass.generate_docker_args(
                                   self.docker, device_alloc))
            alloc_sum = Decimal(0)
            for dev_id, per_dev_alloc in device_alloc.items():
                alloc_sum += sum(per_dev_alloc.values())
            if alloc_sum > 0:
                hook_paths = await computer_set.klass.get_hooks(distro, arch)
                if hook_paths:
                    log.debug('accelerator {} provides hooks: {}',
                              computer_set.klass.__name__,
                              ', '.join(map(str, hook_paths)))
                for hook_path in hook_paths:
                    container_hook_path = '/opt/kernel/lib{}{}.so'.format(
                        computer_set.klass.key, secrets.token_hex(6),
                    )
                    _mount(MountTypes.BIND, hook_path, container_hook_path)
                    environ['LD_PRELOAD'] += ':' + container_hook_path

        # PHASE 3: Store the resource spec.

        if restarting:
            pass
        else:
            os.makedirs(scratch_dir, exist_ok=True)
            if (sys.platform.startswith('linux') and
                self.config['container']['scratch-type'] == 'memory'):
                os.makedirs(tmp_dir, exist_ok=True)
                await create_scratch_filesystem(scratch_dir, 64)
                await create_scratch_filesystem(tmp_dir, 64)
            os.makedirs(work_dir, exist_ok=True)
            os.makedirs(work_dir / '.jupyter', exist_ok=True)
            if KernelFeatures.UID_MATCH in kernel_features:
                uid = self.config['container']['kernel-uid']
                gid = self.config['container']['kernel-gid']
                if os.getuid() == 0:  # only possible when I am root.
                    os.chown(work_dir, uid, gid)
                    os.chown(work_dir / '.jupyter', uid, gid)
            os.makedirs(config_dir, exist_ok=True)
            # Store custom environment variables for kernel runner.
            with open(config_dir / 'environ.txt', 'w') as f:
                for k, v in environ.items():
                    f.write(f'{k}={v}\n')
                accel_envs = computer_docker_args.get('Env', [])
                for env in accel_envs:
                    f.write(f'{env}\n')
            with open(config_dir / 'resource.txt', 'w') as f:
                resource_spec.write_to_file(f)
                for dev_type, device_alloc in resource_spec.allocations.items():
                    computer_set = self.computers[dev_type]
                    kvpairs = \
                        await computer_set.klass.generate_resource_data(device_alloc)
                    for k, v in kvpairs.items():
                        f.write(f'{k}={v}\n')

        # PHASE 4: Run!
        log.info('kernel {0} starting with resource spec: \n',
                 pformat(attr.asdict(resource_spec)))

        # TODO: Refactor out as separate "Docker execution driver plugin" (#68)
        #   - Refactor volumes/mounts lists to a plugin "mount" API
        #   - Refactor "/home/work" and "/opt/backend.ai" prefixes to be specified
        #     by the plugin implementation.

        exposed_ports = [2000, 2001]
        service_ports = {}
        for item in image_labels.get('ai.backend.service-ports', '').split(','):
            if not item:
                continue
            service_port = parse_service_port(item)
            container_port = service_port['container_port']
            service_ports[container_port] = service_port
            exposed_ports.append(container_port)
        if 'git' in image_ref.name:  # legacy (TODO: remove it!)
            exposed_ports.append(2002)
            exposed_ports.append(2003)
        log.debug('exposed ports: {!r}', exposed_ports)

        kernel_host = self.config['container']['kernel-host']
        if len(exposed_ports) > len(self.port_pool):
            raise RuntimeError('Container ports are not sufficiently available.')
        host_ports = []
        for eport in exposed_ports:
            hport = self.port_pool.pop()
            host_ports.append(hport)

        runtime_type = image_labels.get('ai.backend.runtime-type', 'python')
        runtime_path = image_labels.get('ai.backend.runtime-path', None)
        cmdargs = []
        if self.config['container']['sandbox-type'] == 'jail':
            cmdargs += [
                "/opt/kernel/jail",
                "-policy", "/etc/backend.ai/jail/policy.yml",
            ]
            if self.config['container']['jail-args']:
                cmdargs += map(lambda s: s.strip(), self.config['container']['jail-args'])
        cmdargs += [
            "/opt/backend.ai/bin/python",
            "-m", "ai.backend.kernel", runtime_type,
        ]
        if runtime_path is not None:
            cmdargs.append(runtime_path)
        container_config = {
            'Image': image_ref.canonical,
            'Tty': True,
            'OpenStdin': True,
            'Privileged': False,
            'StopSignal': 'SIGINT',
            'ExposedPorts': {
                f'{port}/tcp': {} for port in exposed_ports
            },
            'EntryPoint': ["/opt/kernel/entrypoint.sh"],
            'Cmd': cmdargs,
            'Env': [f'{k}={v}' for k, v in environ.items()],
            'WorkingDir': '/home/work',
            'HostConfig': {
                'Init': True,
                'Mounts': [
                    {
                        'Target': str(mount.target),
                        'Source': str(mount.source),
                        'Type': mount.type.value,
                        'ReadOnly': mount.permission == MountPermission.READ_ONLY,
                        f'{mount.type.value.capitalize()}Options':
                            mount.opts if mount.opts else {},
                    }
                    for mount in mounts
                ],
                'PortBindings': {
                    f'{eport}/tcp': [{'HostPort': str(hport),
                                      'HostIp': kernel_host}]
                    for eport, hport in zip(exposed_ports, host_ports)
                },
                'PublishAllPorts': False,  # we manage port mapping manually!
            },
        }
        if self.config['container']['sandbox-type'] == 'jail':
            container_config['HostConfig']['SecurityOpt'] = [
                'seccomp=unconfined',
                'apparmor=unconfined',
            ]
        update_nested_dict(container_config, computer_docker_args)
        kernel_name = f"kernel.{image_ref.name.split('/')[-1]}.{kernel_id}"
        log.debug('container config: {!r}', container_config)

        # We are all set! Create and start the container.
        try:
            container = await self.docker.containers.create(
                config=container_config, name=kernel_name)
            cid = container._id

            resource_spec.container_id = cid
            # Write resource.txt again to update the contaienr id.
            with open(config_dir / 'resource.txt', 'w') as f:
                resource_spec.write_to_file(f)
                for dev_type, device_alloc in resource_spec.allocations.items():
                    computer_ctx = self.computers[dev_type]
                    kvpairs = \
                        await computer_ctx.klass.generate_resource_data(device_alloc)
                    for k, v in kvpairs.items():
                        f.write(f'{k}={v}\n')

            self.stat_sync_states[cid] = StatSyncState(kernel_id)
            async with spawn_stat_synchronizer(self.config['_src'],
                                               self.stat_sync_sockpath,
                                               self.stat_ctx.mode, cid):
                await container.start()

            # Get attached devices information (including model_name).
            attached_devices = {}
            for dev_type, device_alloc in resource_spec.allocations.items():
                computer_set = self.computers[dev_type]
                devices = await computer_set.klass.get_attached_devices(device_alloc)
                attached_devices[dev_type] = devices
        except asyncio.CancelledError:
            raise
        except Exception:
            # Oops, we have to restore the allocated resources!
            if (sys.platform.startswith('linux') and
                self.config['container']['scratch-type'] == 'memory'):
                await destroy_scratch_filesystem(scratch_dir)
                await destroy_scratch_filesystem(tmp_dir)
                shutil.rmtree(tmp_dir)
            shutil.rmtree(scratch_dir)
            self.port_pool.update(host_ports)
            for dev_type, device_alloc in resource_spec.allocations.items():
                self.computers[dev_type].alloc_map.free(device_alloc)
            raise

        stdin_port = 0
        stdout_port = 0
        for idx, port in enumerate(exposed_ports):
            host_port = int((await container.port(port))[0]['HostPort'])
            assert host_port == host_ports[idx]
            if port in service_ports:
                service_ports[port]['host_port'] = host_port
            elif port == 2000:     # intrinsic
                repl_in_port = host_port
            elif port == 2001:     # intrinsic
                repl_out_port = host_port
            elif port == 2002:     # legacy
                stdin_port = host_port
            elif port == 2003:  # legacy
                stdout_port = host_port

        self.container_registry[kernel_id] = {
            'lang': image_ref,
            'version': version,
            'container_id': container._id,
            'kernel_host': kernel_host,
            'repl_in_port': repl_in_port,
            'repl_out_port': repl_out_port,
            'stdin_port': stdin_port,    # legacy
            'stdout_port': stdout_port,  # legacy
            'service_ports': list(service_ports.values()),
            'host_ports': host_ports,
            'last_used': time.monotonic(),
            'runner_tasks': set(),
            'resource_spec': resource_spec,
            'agent_tasks': agent_tasks,
        }
        log.debug('kernel repl-in address: {0}:{1}', kernel_host, repl_in_port)
        log.debug('kernel repl-out address: {0}:{1}', kernel_host, repl_out_port)
        for service_port in service_ports.values():
            log.debug('service port: {!r}', service_port)
        await self.send_event('kernel_started', kernel_id)
        return {
            'id': kernel_id,
            'kernel_host': kernel_host,
            'repl_in_port': repl_in_port,
            'repl_out_port': repl_out_port,
            'stdin_port': stdin_port,    # legacy
            'stdout_port': stdout_port,  # legacy
            'service_ports': list(service_ports.values()),
            'container_id': container._id,
            'resource_spec': resource_spec.to_json(),
            'attached_devices': attached_devices,
        }

    async def _destroy_kernel(self, kernel_id, reason):
        try:
            cid = self.container_registry[kernel_id]['container_id']
        except KeyError:
            log.warning('_destroy_kernel({0}) kernel missing (already dead?)',
                        kernel_id)

            async def force_cleanup():
                await self.clean_kernel(kernel_id)
                await self.send_event('kernel_terminated',
                                      kernel_id, 'self-terminated',
                                      None)

            await asyncio.shield(force_cleanup())
            return None
        container = self.docker.containers.container(cid)
        await self.clean_runner(kernel_id)
        try:
            await container.kill()
            # Collect the last-moment statistics.
            if cid in self.stat_sync_states:
                s = self.stat_sync_states[cid]
                await s.terminated.wait()
                last_stat = s.last_stat
                self.stat_sync_states.pop(cid, None)
                last_stat = {
                    key: metric.to_serializable_dict()
                    for key, metric in last_stat.items()
                }
                # make it client compatible with legacy
                last_stat['version'] = 2
                return last_stat
            # The container will be deleted in the docker monitoring coroutine.
            return None
        except DockerError as e:
            if e.status == 409 and 'is not running' in e.message:
                # already dead
                log.warning('_destroy_kernel({0}) already dead', kernel_id)
                pass
            elif e.status == 404:
                log.warning('_destroy_kernel({0}) kernel missing, '
                            'forgetting this kernel', kernel_id)
                resource_spec = self.container_registry[kernel_id]['resource_spec']
                for accel_key, accel_alloc in resource_spec.allocations.items():
                    self.computers[accel_key].alloc_map.free(accel_alloc)
                self.container_registry.pop(kernel_id, None)
                pass
            else:
                log.exception('_destroy_kernel({0}) kill error', kernel_id)
                self.error_monitor.capture_exception()
        except asyncio.CancelledError:
            log.exception('_destroy_kernel({0}) operation cancelled', kernel_id)
            raise
        except Exception:
            log.exception('_destroy_kernel({0}) unexpected error', kernel_id)
            self.error_monitor.capture_exception()

    async def _ensure_runner(self, kernel_id, *, api_version=3):
        # TODO: clean up
        async with self.runner_lock:
            runner = self.container_registry[kernel_id].get('runner')
            if runner is not None:
                log.debug('_execute_code:v{0}({1}) use '
                          'existing runner', api_version, kernel_id)
            else:
                client_features = {'input', 'continuation'}
                runner = KernelRunner(
                    kernel_id,
                    self.container_registry[kernel_id]['kernel_host'],
                    self.container_registry[kernel_id]['repl_in_port'],
                    self.container_registry[kernel_id]['repl_out_port'],
                    0,
                    client_features)
                log.debug('_execute:v{0}({1}) start new runner',
                          api_version, kernel_id)
                self.container_registry[kernel_id]['runner'] = runner
                # TODO: restoration of runners after agent restarts
                await runner.start()
            return runner

    async def _execute(self, api_version, kernel_id,
                       run_id, mode, text, opts,
                       flush_timeout):
        # Save kernel-generated output files in a separate sub-directory
        # (to distinguish from user-uploaded files)
        output_dir = self.config['container']['scratch-root'] / kernel_id / 'work' / '.output'

        restart_tracker = self.restarting_kernels.get(kernel_id)
        if restart_tracker:
            await restart_tracker.done_event.wait()

        try:
            kernel_info = self.container_registry[kernel_id]
        except KeyError:
            await self.send_event('kernel_terminated',
                                  kernel_id, 'self-terminated',
                                  None)
            raise RuntimeError(f'The container for kernel {kernel_id} is not found! '
                               '(might be terminated--try it again)') from None

        kernel_info['last_used'] = time.monotonic()
        runner = await self._ensure_runner(kernel_id, api_version=api_version)

        try:
            myself = asyncio.Task.current_task()
            kernel_info['runner_tasks'].add(myself)

            await runner.attach_output_queue(run_id)

            if mode == 'batch' or mode == 'query':
                kernel_info['initial_file_stats'] \
                    = scandir(output_dir, max_upload_size)
            if mode == 'batch':
                await runner.feed_batch(opts)
            elif mode == 'query':
                await runner.feed_code(text)
            elif mode == 'input':
                await runner.feed_input(text)
            elif mode == 'continue':
                pass
            result = await runner.get_next_result(
                api_ver=api_version,
                flush_timeout=flush_timeout)

        except asyncio.CancelledError:
            await runner.close()
            kernel_info.pop('runner', None)
            return
        finally:
            runner_tasks = utils.nmget(self.container_registry,
                                       f'{kernel_id}/runner_tasks', None, '/')
            if runner_tasks is not None:
                runner_tasks.remove(myself)

        output_files = []

        if result['status'] in ('finished', 'exec-timeout'):

            log.debug('_execute({0}) {1}', kernel_id, result['status'])

            final_file_stats = scandir(output_dir, max_upload_size)
            if utils.nmget(result, 'options.upload_output_files', True):
                # TODO: separate as a new task
                initial_file_stats = \
                    kernel_info['initial_file_stats']
                output_files = await upload_output_files_to_s3(
                    initial_file_stats, final_file_stats, output_dir, kernel_id)

            kernel_info.pop('initial_file_stats', None)

        if (result['status'] == 'exec-timeout' and
                kernel_id in self.container_registry):
            # clean up the kernel (maybe cleaned already)
            asyncio.ensure_future(
                self._destroy_kernel(kernel_id, 'exec-timeout'))

        return {
            **result,
            'files': output_files,
        }

    async def _get_completions(self, kernel_id, text, opts):
        runner = await self._ensure_runner(kernel_id)
        result = await runner.feed_and_get_completion(text, opts)
        return {'status': 'finished', 'completions': result}

    async def _get_logs(self, kernel_id):
        container_id = self.container_registry[kernel_id]['container_id']
        container = await self.docker.containers.get(container_id)
        logs = await container.log(stdout=True, stderr=True)
        return {'logs': ''.join(logs)}

    async def _interrupt_kernel(self, kernel_id):
        runner = await self._ensure_runner(kernel_id)
        await runner.feed_interrupt()
        return {'status': 'finished'}

    async def _start_service(self, kernel_id, service, opts):
        runner = await self._ensure_runner(kernel_id)
        service_ports = self.container_registry[kernel_id]['service_ports']
        for sport in service_ports:
            if sport['name'] == service:
                break
        else:
            return {'status': 'failed', 'error': 'invalid service name'}
        result = await runner.feed_start_service({
            'name': service,
            'port': sport['container_port'],
            'protocol': sport['protocol'],
            'options': opts,
        })
        return result

    async def _accept_file(self, kernel_id, filename, filedata):
        loop = current_loop()
        work_dir = self.config['container']['scratch-root'] / kernel_id / 'work'
        try:
            # create intermediate directories in the path
            dest_path = (work_dir / filename).resolve(strict=False)
            parent_path = dest_path.parent
        except ValueError:  # parent_path does not start with work_dir!
            raise AssertionError('malformed upload filename and path.')

        def _write_to_disk():
            parent_path.mkdir(parents=True, exist_ok=True)
            dest_path.write_bytes(filedata)

        try:
            await loop.run_in_executor(None, _write_to_disk)
        except FileNotFoundError:
            log.error('{0}: writing uploaded file failed: {1} -> {2}',
                      kernel_id, filename, dest_path)

    async def _download_file(self, kernel_id, filepath):
        container_id = self.container_registry[kernel_id]['container_id']
        container = self.docker.containers.container(container_id)
        # Limit file path to /home/work inside a container.
        # TODO: extend path search in virtual folders.
        abspath = os.path.abspath(os.path.join('/home/work', filepath))
        try:
            with await container.get_archive(abspath) as tarobj:
                tarobj.fileobj.seek(0, 2)
                fsize = tarobj.fileobj.tell()
                assert fsize < 1 * 1048576, 'too large file.'
                tarbytes = tarobj.fileobj.getvalue()
        except DockerError:
            log.warning('Could not found the file: {0}', abspath)
            raise FileNotFoundError(f'Could not found the file: {abspath}')
        return tarbytes

    async def _list_files(self, kernel_id: str, path: str):
        container_id = self.container_registry[kernel_id]['container_id']

        # Ensure target directory is under /home/work/ folder.
        # Append abspath with '/' if it is a directory since pathlib does not provide
        # a nicer way to add a trailing slash. If this is not appended, directories
        # like '/home/workfake' will pass the check.
        code = '''from pathlib import Path
abspath = Path('%(path)s').resolve(strict=True)
suffix = '/' if abspath.is_dir() else ''
print(str(abspath) + suffix)
''' % {'path': path}
        command = f'docker exec {container_id} python -c "{code}"'
        p = subprocess.Popen(shlex.split(command), stdout=subprocess.PIPE,
                             stderr=subprocess.PIPE)
        outs, errs = p.communicate()
        abspath = outs.decode('utf-8')
        errs = errs.decode('utf-8')
        if errs or (not abspath.startswith('/home/work/')):
            return {'files': '', 'errors': 'No such file or directory'}

        # Gather individual file information in the target path.
        code = '''import json
import os
import stat

files = []
for f in os.scandir('%(path)s'):
    fstat = f.stat()
    ctime = fstat.st_ctime  # TODO: way to get concrete create time?
    mtime = fstat.st_mtime
    atime = fstat.st_atime
    files.append({
        'mode': stat.filemode(fstat.st_mode),
        'size': fstat.st_size,
        'ctime': ctime,
        'mtime': mtime,
        'atime': atime,
        'filename': f.name,
    })
print(json.dumps(files))''' % {'path': path}
        command = f'docker exec {container_id} python -c "{code}"'
        p = subprocess.Popen(shlex.split(command), stdout=subprocess.PIPE,
                             stderr=subprocess.PIPE)
        outs, errs = p.communicate()
        outs = outs.decode('utf-8')
        errs = errs.decode('utf-8')

        return {'files': outs, 'errors': errs, 'abspath': abspath}

    async def heartbeat(self, interval):
        '''
        Send my status information and available kernel images.
        '''
        res_slots = {}
        for cctx in self.computers.values():
            for slot_key, slot_type in cctx.klass.slot_types:
                res_slots[slot_key] = (
                    slot_type,
                    str(self.slots.get(slot_key, 0)),
                )
        agent_info = {
            'ip': str(self.config['agent']['rpc-listen-addr'].host),
            'region': self.config['agent']['region'],
            'scaling_group': self.config['agent']['scaling-group'],
            'addr': f"tcp://{self.config['agent']['rpc-listen-addr']}",
            'resource_slots': res_slots,
            'version': VERSION,
            'compute_plugins': {
                key: {
                    'version': computer.klass.get_version(),
                    **(await computer.klass.extra_info())
                }
                for key, computer in self.computers.items()
            },
            'images': snappy.compress(msgpack.packb([
                (repo_tag, digest) for repo_tag, digest in self.images.items()
            ])),
        }
        try:
            await self.send_event('instance_heartbeat', agent_info)
        except asyncio.TimeoutError:
            log.warning('event dispatch timeout: instance_heartbeat')
        except Exception:
            log.exception('instance_heartbeat failure')
            self.error_monitor.capture_exception()

    async def fetch_docker_events(self):
        while True:
            try:
                await self.docker.events.run()
            except asyncio.TimeoutError:
                # The API HTTP connection may terminate after some timeout
                # (e.g., 5 minutes)
                log.info('restarting docker.events.run()')
                continue
            except aiohttp.ClientError as e:
                log.warning('restarting docker.events.run() due to {0!r}', e)
                continue
            except asyncio.CancelledError:
                break
            except Exception:
                log.exception('unexpected error')
                self.error_monitor.capture_exception()
                break

    async def monitor(self):
        subscriber = self.docker.events.subscribe()
        last_footprint = None
        while True:
            try:
                evdata = await subscriber.get()
            except asyncio.CancelledError:
                break
            if evdata is None:
                # fetch_docker_events() will automatically reconnect.
                continue

            # FIXME: Sometimes(?) duplicate event data is received.
            # Just ignore the duplicate ones.
            new_footprint = (
                evdata['Type'],
                evdata['Action'],
                evdata['Actor']['ID'],
            )
            if new_footprint == last_footprint:
                continue
            last_footprint = new_footprint

            if evdata['Action'] == 'die':
                # When containers die, we immediately clean up them.
                container_id = evdata['Actor']['ID']
                container_name = evdata['Actor']['Attributes']['name']
                kernel_id = await get_kernel_id_from_container(container_name)
                if kernel_id is None:
                    continue
                try:
                    exit_code = evdata['Actor']['Attributes']['exitCode']
                except KeyError:
                    exit_code = '(unknown)'
                log.debug('docker-event: container-terminated: '
                          '{0} with exit code {1} ({2})',
                          container_id[:7], exit_code, kernel_id)
                await self.send_event('kernel_terminated',
                                      kernel_id, 'self-terminated',
                                      None)
                asyncio.ensure_future(self.clean_kernel(kernel_id))

    async def clean_kernel(self, kernel_id):
        try:
            kernel_info = self.container_registry[kernel_id]
        except KeyError:
            pass
        else:
            container_id = kernel_info['container_id']
            container = self.docker.containers.container(container_id)
            try:
                for task in kernel_info['agent_tasks']:
                    task.cancel()
                await asyncio.gather(*kernel_info['agent_tasks'])
                await self.clean_runner(kernel_id)
            finally:
                # When the agent restarts with a different port range, existing
                # containers' host ports may not belong to the new port range.
                try:
                    if not self.config['debug']['skip-container-deletion']:
                        await container.delete()
                except DockerError as e:
                    if e.status == 409 and 'already in progress' in e.message:
                        pass
                    elif e.status == 404:
                        pass
                    else:
                        log.warning('container deletion: {0!r}', e)
                finally:
                    port_range = self.config['container']['port-range']
                    restored_ports = [*filter(
                        lambda p: port_range[0] <= p <= port_range[1],
                        kernel_info['host_ports'])]
                    self.port_pool.update(restored_ports)

        if kernel_id in self.restarting_kernels:
            self.restarting_kernels[kernel_id].destroy_event.set()
        else:
            scratch_dir = self.config['container']['scratch-root'] / kernel_id
            tmp_dir = self.config['container']['scratch-root'] / f'{kernel_id}_tmp'
            try:
                if (sys.platform.startswith('linux') and
                    self.config['container']['scratch-type'] == 'memory'):
                    await destroy_scratch_filesystem(scratch_dir)
                    await destroy_scratch_filesystem(tmp_dir)
                    shutil.rmtree(tmp_dir)
                shutil.rmtree(scratch_dir)
            except FileNotFoundError:
                pass
            try:
                resource_spec = self.container_registry[kernel_id]['resource_spec']
                for accel_key, accel_alloc in resource_spec.allocations.items():
                    self.computers[accel_key].alloc_map.free(accel_alloc)
                self.container_registry.pop(kernel_id, None)
            except KeyError:
                pass
            if kernel_id in self.blocking_cleans:
                self.blocking_cleans[kernel_id].set()

    async def clean_old_kernels(self, interval):
        now = time.monotonic()
        keys = tuple(self.container_registry.keys())
        tasks = []
        for kernel_id in keys:
            try:
                last_used = self.container_registry[kernel_id]['last_used']
                idle_timeout = \
                    self.container_registry[kernel_id]['resource_spec'] \
                    .idle_timeout
                if idle_timeout > 0 and now - last_used > idle_timeout:
                    log.info('destroying kernel {0} as clean-up', kernel_id)
                    task = asyncio.ensure_future(
                        self._destroy_kernel(kernel_id, 'idle-timeout'))
                    tasks.append(task)
            except KeyError:
                # The kernel may be destroyed by other means?
                pass
        await asyncio.gather(*tasks)

    async def clean_all_kernels(self, blocking=False):
        log.info('cleaning all kernels...')
        kernel_ids = [*self.container_registry.keys()]
        tasks = []
        if blocking:
            for kernel_id in kernel_ids:
                self.blocking_cleans[kernel_id] = asyncio.Event()
        for kernel_id in kernel_ids:
            task = asyncio.ensure_future(
                self._destroy_kernel(kernel_id, 'agent-termination'))
            tasks.append(task)
        results = await asyncio.gather(*tasks, return_exceptions=True)
        for kernel_id, result in zip(kernel_ids, results):
            log.info('force-terminated kernel: {} (result: {})', kernel_id, result)
        if blocking:
            waiters = [self.blocking_cleans[kernel_id].wait()
                       for kernel_id in kernel_ids]
            await asyncio.gather(*waiters)
            self.blocking_cleans.clear()

>>>>>>> e6e03d0e

@aiotools.server
async def server_main(loop, pidx, _args):
    config = _args[0]

    log.info('Preparing kernel runner environments...')
<<<<<<< HEAD
    if config['agent']['mode'] == 'docker':
        from .docker.kernel import prepare_krunner_env
        await asyncio.gather(
            prepare_krunner_env('alpine3.8'),
            prepare_krunner_env('ubuntu16.04'),
            prepare_krunner_env('centos7.6'),
            return_exceptions=True,
        )
    else:
        from .k8s.kernel import prepare_krunner_env
        nfs_mount_path = config['baistatic']['mounted-at']
        await asyncio.gather(
            prepare_krunner_env('alpine3.8', nfs_mount_path),
            prepare_krunner_env('ubuntu16.04', nfs_mount_path),
            prepare_krunner_env('centos7.6', nfs_mount_path),
            return_exceptions=True,
        )
=======
    supported_distros = ['alpine3.8', 'ubuntu16.04', 'centos7.6']
    krunner_volumes = {
        k: v for k, v in zip(supported_distros, await asyncio.gather(
            *[
                prepare_krunner_env(distro)
                for distro in supported_distros
            ],
            return_exceptions=True,
        ))
    }
    for distro, result in krunner_volumes.items():
        if isinstance(result, Exception):
            log.error('Loading krunner for {} failed: {}', distro, result)
            raise click.Abort()
    config['container']['krunner-volumes'] = krunner_volumes

    if not config['agent']['id']:
        config['agent']['id'] = await identity.get_instance_id()
    if not config['agent']['instance-type']:
        config['agent']['instance-type'] = await identity.get_instance_type()
>>>>>>> e6e03d0e

    etcd_credentials = None
    if config['etcd']['user']:
        etcd_credentials = {
            'user': config['etcd']['user'],
            'password': config['etcd']['password'],
        }
    scope_prefix_map = {
        ConfigScopes.GLOBAL: '',
        ConfigScopes.SGROUP: f"sgroup/{config['agent']['scaling-group']}",
        ConfigScopes.NODE: f"nodes/agents/{config['agent']['id']}",
    }
    etcd = AsyncEtcd(config['etcd']['addr'],
                     config['etcd']['namespace'],
                     scope_prefix_map,
                     credentials=etcd_credentials)

    rpc_addr = config['agent']['rpc-listen-addr']
    if not rpc_addr.host:
        subnet_hint = await etcd.get('config/network/subnet/agent')
        if subnet_hint is not None:
            subnet_hint = ip_network(subnet_hint)
        log.debug('auto-detecting agent host')
        config['agent']['rpc-listen-addr'] = tx.HostPortPair(
            await identity.get_instance_ip(subnet_hint),
            rpc_addr.port,
        )
    if not config['container']['kernel-host']:
        log.debug('auto-detecting kernel host')
        config['container']['kernel-host'] = await get_subnet_ip(
            etcd, 'container', config['agent']['rpc-listen-addr'].host
        )
    log.info('Agent external IP: {}', config['agent']['rpc-listen-addr'].host)
    log.info('Container external IP: {}', config['container']['kernel-host'])
    if not config['agent']['region']:
        config['agent']['region'] = await identity.get_instance_region()
    log.info('Node ID: {0} (machine-type: {1}, host: {2})',
             config['agent']['id'],
             config['agent']['instance-type'],
             rpc_addr.host)

    # Start RPC server.
    try:
        agent = AgentRPCServer(etcd, config, loop=loop)
        await agent.init()
    except InitializationError as e:
        log.error('Agent initialization failed: {}', e)
        os.kill(0, signal.SIGINT)
    except Exception:
        log.exception('unexpected error during AgentRPCServer.init()!')
        os.kill(0, signal.SIGINT)

    # Run!
    try:
        stop_signal = yield
    finally:
        # Shutdown.
        log.info('shutting down...')
        await agent.shutdown(stop_signal)


@click.group(invoke_without_command=True)
@click.option('-f', '--config-path', '--config', type=Path, default=None,
              help='The config file path. (default: ./agent.conf and /etc/backend.ai/agent.conf)')
@click.option('--debug', is_flag=True,
              help='Enable the debug mode and override the global log level to DEBUG.')
@click.pass_context
def main(cli_ctx, config_path, debug):

<<<<<<< HEAD
    initial_config_iv = t.Dict({
        t.Key('agent'): t.Dict({
            t.Key('mode'): t.Enum('docker', 'k8s'),
            t.Key('rpc-listen-addr', default=('', 6001)): tx.HostPortPair(allow_blank_host=True),
=======
    coredump_defaults = {
        'enabled': False,
        'path': './coredumps',
        'backup-count': 10,
        'size-limit': '64M',
    }

    agent_config_iv = t.Dict({
        t.Key('agent'): t.Dict({
            t.Key('rpc-listen-addr', default=('', 6001)):
                tx.HostPortPair(allow_blank_host=True),
>>>>>>> e6e03d0e
            t.Key('id', default=None): t.Null | t.String,
            t.Key('region', default=None): t.Null | t.String,
            t.Key('instance-type', default=None): t.Null | t.String,
            t.Key('scaling-group', default='default'): t.String,
            t.Key('pid-file', default=os.devnull): tx.Path(type='file',
                                                           allow_nonexisting=True,
                                                           allow_devnull=True),
            t.Key('event-loop', default='asyncio'): t.Enum('asyncio', 'uvloop'),
        }).allow_extra('*'),
        t.Key('container'): t.Dict({
            t.Key('kernel-uid', default=-1): tx.UserID,
            t.Key('kernel-gid', default=-1): tx.GroupID,
            t.Key('kernel-host', default=''): t.String(allow_blank=True),
            t.Key('port-range', default=(30000, 31000)): tx.PortRange,
            t.Key('stats-type', default='docker'):
                t.Null | t.Enum(*[e.value for e in StatModes]),
            t.Key('sandbox-type', default='docker'): t.Enum('docker', 'jail'),
            t.Key('jail-args', default=[]): t.List(t.String),
            t.Key('scratch-type'): t.Enum('hostdir', 'memory'),
            t.Key('scratch-root', default='./scratches'):
                tx.Path(type='dir', auto_create=True),
            t.Key('scratch-size', default='0'): tx.BinarySize,
        }).allow_extra('*'),
        t.Key('logging'): t.Any,  # checked in ai.backend.common.logging
        t.Key('resource'): t.Dict({
            t.Key('reserved-cpu', default=1): t.Int,
            t.Key('reserved-mem', default="1G"): tx.BinarySize,
            t.Key('reserved-disk', default="8G"): tx.BinarySize,
        }).allow_extra('*'),
        t.Key('debug'): t.Dict({
            t.Key('enabled', default=False): t.Bool,
            t.Key('skip-container-deletion', default=False): t.Bool,
            t.Key('coredump', default=coredump_defaults): t.Dict({
                t.Key('enabled', default=coredump_defaults['enabled']): t.Bool,
                t.Key('path', default=coredump_defaults['path']):
                    tx.Path(type='dir', auto_create=True),
                t.Key('backup-count', default=coredump_defaults['backup-count']):
                    t.Int[1:],
                t.Key('size-limit', default=coredump_defaults['size-limit']):
                    tx.BinarySize,
            }).allow_extra('*'),
        }).allow_extra('*'),
    }).merge(config.etcd_config_iv).allow_extra('*')

    k8s_extra_config_iv = t.Dict({
        t.Key('registry'): t.Dict({
            t.Key('type'): t.String
        }).allow_extra('*'),
        t.Key('baistatic'): t.Null | t.Dict({
            t.Key('nfs-addr'): t.String,
            t.Key('path'): t.String,
            t.Key('capacity'): tx.BinarySize,
            t.Key('options'): t.Null | t.String,
            t.Key('mounted-at'): t.String
        }),
        t.Key('vfolder-pv'): t.Null | t.Dict({
            t.Key('nfs-addr'): t.String,
            t.Key('path'): t.String,
            t.Key('capacity'): tx.BinarySize,
            t.Key('options'): t.Null | t.String
        }),
    }).merge(initial_config_iv).allow_extra('*')

    registry_local_config_iv = t.Dict({
        t.Key('type'): t.String,
        t.Key('addr'): tx.HostPortPair()
    })

    registry_ecr_config_iv = t.Dict({
        t.Key('type'): t.String,
        t.Key('profile'): t.String,
        t.Key('registry-id'): t.String
    })

    # Determine where to read configuration.
    raw_cfg, cfg_src_path = config.read_from_file(config_path, 'agent')

    # Override the read config with environment variables (for legacy).
    config.override_with_env(raw_cfg, ('etcd', 'namespace'), 'BACKEND_NAMESPACE')
    config.override_with_env(raw_cfg, ('etcd', 'addr'), 'BACKEND_ETCD_ADDR')
    config.override_with_env(raw_cfg, ('etcd', 'user'), 'BACKEND_ETCD_USER')
    config.override_with_env(raw_cfg, ('etcd', 'password'), 'BACKEND_ETCD_PASSWORD')
    config.override_with_env(raw_cfg, ('agent', 'rpc-listen-addr', 'host'),
                             'BACKEND_AGENT_HOST_OVERRIDE')
    config.override_with_env(raw_cfg, ('agent', 'rpc-listen-addr', 'port'),
                             'BACKEND_AGENT_PORT')
    config.override_with_env(raw_cfg, ('agent', 'pid-file'), 'BACKEND_PID_FILE')
    config.override_with_env(raw_cfg, ('container', 'port-range'),
                             'BACKEND_CONTAINER_PORT_RANGE')
    config.override_with_env(raw_cfg, ('container', 'kernel-host'),
                             'BACKEND_KERNEL_HOST_OVERRIDE')
    config.override_with_env(raw_cfg, ('container', 'sandbox-type'), 'BACKEND_SANDBOX_TYPE')
    config.override_with_env(raw_cfg, ('container', 'scratch-root'), 'BACKEND_SCRATCH_ROOT')
    if debug:
        config.override_key(raw_cfg, ('debug', 'enabled'), True)
        config.override_key(raw_cfg, ('logging', 'level'), 'DEBUG')
        config.override_key(raw_cfg, ('logging', 'pkg-ns', 'ai.backend'), 'DEBUG')

    # Validate and fill configurations
    # (allow_extra will make configs to be forward-copmatible)
    try:
        cfg = config.check(raw_cfg, initial_config_iv)
        if cfg['agent']['mode'] == 'k8s':
            cfg = config.check(raw_cfg, k8s_extra_config_iv)
            if cfg['registry']['type'] == 'local':
                registry_target_config_iv = registry_local_config_iv
            elif cfg['registry']['type'] == 'ecr':
                registry_target_config_iv = registry_ecr_config_iv
            else:
                print('Validation of agent configuration has failed: registry type {} not supported'
                    .format(cfg['registry']['type']), file=sys.stderr)
                raise click.Abort()

            registry_cfg = config.check(cfg['registry'], registry_target_config_iv)
            cfg['registry'] = registry_cfg

        if 'debug' in cfg and cfg['debug']['enabled']:
            print('== Agent configuration ==')
            pprint(cfg)
        cfg['_src'] = cfg_src_path
    except config.ConfigurationError as e:
        print('ConfigurationError: Validation of agent configuration has failed:', file=sys.stderr)
        print(pformat(e.invalid_data), file=sys.stderr)
        raise click.Abort()

    rpc_host = cfg['agent']['rpc-listen-addr'].host
    if (isinstance(rpc_host, BaseIPAddress) and
        (rpc_host.is_unspecified or rpc_host.is_link_local)):
        print('ConfigurationError: '
              'Cannot use link-local or unspecified IP address as the RPC listening host.',
              file=sys.stderr)
        raise click.Abort()

    if os.getuid() != 0 and cfg['container']['stats-type'] == 'cgroup':
        print('Cannot use cgroup statistics collection mode unless the agent runs as root.',
              file=sys.stderr)
        raise click.Abort()

    if cli_ctx.invoked_subcommand is None:

        if cfg['debug']['coredump']['enabled']:
            if not sys.platform.startswith('linux'):
                print('ConfigurationError: '
                      'Storing container coredumps is only supported in Linux.',
                      file=sys.stderr)
                raise click.Abort()
            core_pattern = Path('/proc/sys/kernel/core_pattern').read_text().strip()
            if core_pattern.startswith('|') or not core_pattern.startswith('/'):
                print('ConfigurationError: '
                      '/proc/sys/kernel/core_pattern must be an absolute path '
                      'to enable container coredumps.',
                      file=sys.stderr)
                raise click.Abort()
            cfg['debug']['coredump']['core_path'] = Path(core_pattern).parent

        cfg['agent']['pid-file'].write_text(str(os.getpid()))
        try:
            logger = Logger(cfg['logging'])
            with logger:
                ns = cfg['etcd']['namespace']
                setproctitle(f"backend.ai: agent {ns}")
                log.info('Backend.AI Agent {0}', VERSION)
                log.info('runtime: {0}', utils.env_info())

                log_config = logging.getLogger('ai.backend.agent.config')
                if debug:
                    log_config.debug('debug mode enabled.')

                if cfg['agent']['event-loop'] == 'uvloop':
                    uvloop.install()
                    log.info('Using uvloop as the event loop backend')
                aiotools.start_server(server_main, num_workers=1,
                                      use_threading=True, args=(cfg, ))
                log.info('exit.')
        finally:
            if cfg['agent']['pid-file'].is_file():
                # check is_file() to prevent deleting /dev/null!
                cfg['agent']['pid-file'].unlink()
    else:
        # Click is going to invoke a subcommand.
        pass
    return 0


if __name__ == '__main__':
    sys.exit(main())<|MERGE_RESOLUTION|>--- conflicted
+++ resolved
@@ -274,283 +274,6 @@
         log.info('configured vfolder mount base: {0}', self.config['vfolder']['mount'])
         log.info('configured vfolder fs prefix: {0}', self.config['vfolder']['fsprefix'])
 
-<<<<<<< HEAD
-=======
-    async def scan_running_containers(self):
-        env_containers = {}
-
-        for container in (await self.docker.containers.list()):
-            kernel_id, env_container_id = await get_env_cid(container)
-            if env_container_id is not None:
-                env_containers[kernel_id] = env_container_id
-
-        for container in (await self.docker.containers.list()):
-            kernel_id = await get_kernel_id_from_container(container)
-            if kernel_id is None:
-                continue
-            # NOTE: get_kernel_id_from_containers already performs .show() on
-            #       the returned container objects.
-            status = container['State']['Status']
-            if status in {'running', 'restarting', 'paused'}:
-                log.info('detected running kernel: {0}', kernel_id)
-                await container.show()
-                image = container['Config']['Image']
-                labels = container['Config']['Labels']
-                ports = container['NetworkSettings']['Ports']
-                port_map = {}
-                for private_port, host_ports in ports.items():
-                    private_port = int(private_port.split('/')[0])
-                    if host_ports is None:
-                        public_port = 0
-                    else:
-                        public_port = int(host_ports[0]['HostPort'])
-                        self.port_pool.discard(public_port)
-                    port_map[private_port] = public_port
-                for computer_set in self.computers.values():
-                    await computer_set.klass.restore_from_container(
-                        container, computer_set.alloc_map)
-                kernel_host = self.config['container']['kernel-host']
-                config_dir = (self.config['container']['scratch-root'] /
-                              kernel_id / 'config').resolve()
-                with open(config_dir / 'resource.txt', 'r') as f:
-                    resource_spec = KernelResourceSpec.read_from_file(f)
-                    # legacy handling
-                    if resource_spec.container_id is None:
-                        resource_spec.container_id = container._id
-                    else:
-                        assert container._id == resource_spec.container_id, \
-                               'Container ID from the container must match!'
-                service_ports = []
-                for item in labels.get('ai.backend.service-ports', '').split(','):
-                    if not item:
-                        continue
-                    service_port = parse_service_port(item)
-                    service_port['host_port'] = \
-                        port_map.get(service_port['container_port'], None)
-                    service_ports.append(service_port)
-                self.container_registry[kernel_id] = {
-                    'lang': ImageRef(image),
-                    'version': int(labels.get('ai.backend.kernelspec', '1')),
-                    'container_id': container._id,
-                    'env_container_id': env_containers.get(kernel_id),
-                    'kernel_host': kernel_host,
-                    'repl_in_port': port_map[2000],
-                    'repl_out_port': port_map[2001],
-                    'stdin_port': port_map.get(2002, 0),
-                    'stdout_port': port_map.get(2003, 0),
-                    'last_used': time.monotonic(),
-                    'runner_tasks': set(),
-                    'host_ports': [*port_map.values()],
-                    'resource_spec': resource_spec,
-                    'service_ports': service_ports,
-                    'agent_tasks': [],
-                }
-            elif status in {'exited', 'dead', 'removing'}:
-                log.info('detected terminated kernel: {0}', kernel_id)
-                await self.send_event('kernel_terminated', kernel_id,
-                                      'self-terminated', None)
-
-        log.info('starting with resource allocations')
-        for computer_name, computer_ctx in self.computers.items():
-            log.info('{}: {!r}', computer_name,
-                     dict(computer_ctx.alloc_map.allocations))
-
-    async def scan_images(self, interval):
-        all_images = await self.docker.images.list()
-        updated_images = {}
-        for image in all_images:
-            if image['RepoTags'] is None:
-                continue
-            for repo_tag in image['RepoTags']:
-                if repo_tag.endswith('<none>'):
-                    continue
-                img_detail = await self.docker.images.inspect(repo_tag)
-                labels = img_detail['Config']['Labels']
-                if labels and 'ai.backend.kernelspec' in labels:
-                    updated_images[repo_tag] = img_detail['Id']
-        for added_image in (updated_images.keys() - self.images.keys()):
-            log.debug('found kernel image: {0}', added_image)
-        for removed_image in (self.images.keys() - updated_images.keys()):
-            log.debug('removed kernel image: {0}', removed_image)
-        self.images = updated_images
-
-    async def update_status(self, status):
-        await self.etcd.put('', status, scope=ConfigScopes.NODE)
-
-    async def deregister_myself(self):
-        # TODO: reimplement using Redis heartbeat stream
-        pass
-
-    async def send_event(self, event_name, *args):
-        if self.event_sock is None:
-            return
-        log.debug('send_event({0})', event_name)
-        self.event_sock.write((
-            event_name.encode('ascii'),
-            self.config['agent']['id'].encode('utf8'),
-            msgpack.packb(args),
-        ))
-
-    async def clean_runner(self, kernel_id):
-        if kernel_id not in self.container_registry:
-            return
-        log.debug('interrupting & cleaning up runner for {0}', kernel_id)
-        item = self.container_registry[kernel_id]
-        tasks = item['runner_tasks'].copy()
-        for t in tasks:  # noqa: F402
-            if not t.done():
-                t.cancel()
-                await t
-        runner = item.pop('runner', None)
-        if runner is not None:
-            await runner.close()
-
-    async def sync_container_stats(self):
-        my_uid = os.getuid()
-        my_gid = os.getgid()
-        kernel_uid = self.config['container']['kernel-uid']
-        kernel_gid = self.config['container']['kernel-gid']
-        try:
-            stat_sync_sock = self.zmq_ctx.socket(zmq.REP)
-            stat_sync_sock.setsockopt(zmq.LINGER, 1000)
-            stat_sync_sock.bind('ipc://' + str(self.stat_sync_sockpath))
-            if my_uid == 0:
-                os.chown(self.agent_sockpath, kernel_uid, kernel_gid)
-            else:
-                if my_uid != kernel_uid:
-                    log.error('The UID of agent ({}) must be same to the container UID ({}).',
-                              my_uid, kernel_uid)
-                if my_gid != kernel_gid:
-                    log.error('The GID of agent ({}) must be same to the container GID ({}).',
-                              my_gid, kernel_gid)
-            log.info('opened stat-sync socket at {}', self.stat_sync_sockpath)
-            recv = functools.partial(stat_sync_sock.recv_serialized,
-                                     lambda frames: [*map(msgpack.unpackb, frames)])
-            send = functools.partial(stat_sync_sock.send_serialized,
-                                     serialize=lambda msgs: [*map(msgpack.packb, msgs)])
-            async for msg in aiotools.aiter(lambda: recv(), None):
-                cid = msg[0]['cid']
-                status = msg[0]['status']
-                try:
-                    if cid not in self.stat_sync_states:
-                        # If the agent has restarted, the state-tracking dict may be empty.
-                        container = self.docker.containers.container(cid)
-                        kernel_id = await get_kernel_id_from_container(container)
-                        self.stat_sync_states[cid] = StatSyncState(kernel_id)
-                    if status == 'terminated':
-                        self.stat_sync_states[cid].terminated.set()
-                    elif status == 'collect-stat':
-                        cstat = await asyncio.shield(self.stat_ctx.collect_container_stat(cid))
-                        self.stat_sync_states[cid].last_stat = cstat
-                    else:
-                        log.warning('unrecognized stat sync status: {}', status)
-                finally:
-                    await send([{'ack': True}])
-        except asyncio.CancelledError:
-            pass
-        except zmq.ZMQError:
-            log.exception('zmq socket error with {}', self.stat_sync_sockpath)
-        finally:
-            stat_sync_sock.close()
-            try:
-                self.stat_sync_sockpath.unlink()
-            except IOError:
-                pass
-
-    async def collect_node_stat(self, interval):
-        await asyncio.shield(self.stat_ctx.collect_node_stat())
-
-    async def init(self, *, skip_detect_manager=False):
-        ipc_base_path.mkdir(parents=True, exist_ok=True)
-        self.zmq_ctx = zmq.asyncio.Context()
-
-        # Show Docker version info.
-        docker_version = await self.docker.version()
-        log.info('running with Docker {0} with API {1}',
-                 docker_version['Version'], docker_version['ApiVersion'])
-
-        reserved_slots = {
-            'cpu': self.config['resource']['reserved-cpu'],
-            'mem': self.config['resource']['reserved-mem'],
-            'disk': self.config['resource']['reserved-disk'],
-        }
-        computers, self.slots = await detect_resources(self.etcd, reserved_slots)
-        for name, klass in computers.items():
-            devices = await klass.list_devices()
-            alloc_map = await klass.create_alloc_map()
-            self.computers[name] = ComputerContext(klass, devices, alloc_map)
-
-        if not skip_detect_manager:
-            await self.detect_manager()
-        await self.read_agent_config()
-        await self.update_status('starting')
-        # scan_images task should be done before heartbeat,
-        # so call it here although we spawn a scheduler
-        # for this task below.
-        await self.scan_images(None)
-        await self.scan_running_containers()
-
-        self.agent_sockpath = ipc_base_path / f'agent.{self.agent_id}.sock'
-        self.agent_sock_task = self.loop.create_task(self.handle_agent_socket())
-
-        self.redis_stat_pool = await aioredis.create_redis_pool(
-            self.config['redis']['addr'].as_sockaddr(),
-            password=(self.config['redis']['password']
-                      if self.config['redis']['password'] else None),
-            timeout=3.0,
-            encoding='utf8',
-            db=0)  # REDIS_STAT_DB in backend.ai-manager
-
-        self.event_sock = await aiozmq.create_zmq_stream(
-            zmq.PUSH, connect=f"tcp://{self.config['event']['addr']}")
-        self.event_sock.transport.setsockopt(zmq.LINGER, 50)
-
-        # Spawn image scanner task.
-        self.scan_images_timer = aiotools.create_timer(self.scan_images, 60.0)
-
-        # Spawn stat collector task.
-        self.stat_sync_sockpath = ipc_base_path / f'stats.{os.getpid()}.sock'
-        self.stat_sync_states = dict()
-        self.stat_sync_task = self.loop.create_task(self.sync_container_stats())
-
-        # Start container stats collector for existing containers.
-        for kernel_id, info in self.container_registry.items():
-            cid = info['container_id']
-            self.stat_sync_states[cid] = StatSyncState(kernel_id)
-            async with spawn_stat_synchronizer(self.config['_src'],
-                                               self.stat_sync_sockpath,
-                                               self.stat_ctx.mode, cid):
-                pass
-
-        # Start collecting agent live stat.
-        self.live_stat_timer = aiotools.create_timer(self.collect_node_stat, 2.0)
-
-        # Spawn docker monitoring tasks.
-        self.monitor_fetch_task  = self.loop.create_task(self.fetch_docker_events())
-        self.monitor_handle_task = self.loop.create_task(self.monitor())
-
-        # Send the first heartbeat.
-        self.hb_timer    = aiotools.create_timer(self.heartbeat, 3.0)
-        self.clean_timer = aiotools.create_timer(self.clean_old_kernels, 10.0)
-
-        # Start serving requests.
-        rpc_addr = self.config['agent']['rpc-listen-addr']
-        agent_addr = f"tcp://{rpc_addr}"
-        self.rpc_server = await aiozmq.rpc.serve_rpc(self, bind=agent_addr)
-        self.rpc_server.transport.setsockopt(zmq.LINGER, 200)
-        log.info('started handling RPC requests at {}', rpc_addr)
-
-        # Ready.
-        await self.etcd.put('ip', rpc_addr.host, scope=ConfigScopes.NODE)
-        watcher_port = utils.nmget(self.config, 'watcher.service-addr.port', None)
-        if watcher_port is not None:
-            await self.etcd.put('watcher_port', watcher_port, scope=ConfigScopes.NODE)
-        await self.update_status('running')
-
-        # Notify the gateway.
-        await self.send_event('instance_started')
-
->>>>>>> e6e03d0e
     async def shutdown(self, stop_signal):
         # Stop receiving further requests.
         if self.rpc_server is not None:
@@ -732,965 +455,12 @@
                     log.exception('reset: destroying {0}', kernel_id)
             await asyncio.gather(*tasks)
 
-<<<<<<< HEAD
-=======
-    async def _create_kernel(self, kernel_id, kernel_config, restarting=False):
-
-        await self.send_event('kernel_preparing', kernel_id)
-
-        # Read image-specific labels and settings
-        image_ref = ImageRef(
-            kernel_config['image']['canonical'],
-            [kernel_config['image']['registry']['name']])
-        environ: dict = kernel_config.get('environ', {})
-        extra_mount_list = await get_extra_volumes(self.docker, image_ref.short)
-
-        try:
-            # Find the exact image using a digest reference
-            digest_ref = f"{kernel_config['image']['digest']}"
-            await self.docker.images.inspect(digest_ref)
-            log.info('found the local up-to-date image for {}', image_ref.canonical)
-        except DockerError as e:
-            if e.status == 404:
-                await self.send_event('kernel_pulling',
-                                      kernel_id, image_ref.canonical)
-                auth_config = None
-                dreg_user = kernel_config['image']['registry'].get('username')
-                dreg_passwd = kernel_config['image']['registry'].get('password')
-                if dreg_user and dreg_passwd:
-                    encoded_creds = base64.b64encode(
-                        f'{dreg_user}:{dreg_passwd}'.encode('utf-8')) \
-                        .decode('ascii')
-                    auth_config = {
-                        'auth': encoded_creds,
-                    }
-                log.info('pulling image {} from registry', image_ref.canonical)
-                repo_digest = kernel_config['image'].get('repo_digest')
-                if repo_digest is not None:
-                    await self.docker.images.pull(
-                        f'{image_ref.short}@{repo_digest}',
-                        auth=auth_config)
-                else:
-                    await self.docker.images.pull(
-                        image_ref.canonical,
-                        auth=auth_config)
-            else:
-                raise
-        await self.send_event('kernel_creating', kernel_id)
-        image_labels = kernel_config['image']['labels']
-
-        version        = int(image_labels.get('ai.backend.kernelspec', '1'))
-        envs_corecount = image_labels.get('ai.backend.envs.corecount', '')
-        envs_corecount = envs_corecount.split(',') if envs_corecount else []
-        kernel_features = set(image_labels.get('ai.backend.features', '').split())
-
-        scratch_dir = (self.config['container']['scratch-root'] / kernel_id).resolve()
-        tmp_dir = (self.config['container']['scratch-root'] / f'{kernel_id}_tmp').resolve()
-        config_dir = scratch_dir / 'config'
-        work_dir = scratch_dir / 'work'
-        agent_tasks = []
-
-        # PHASE 1: Read existing resource spec or devise a new resource spec.
-
-        if restarting:
-            with open(config_dir / 'resource.txt', 'r') as f:
-                resource_spec = KernelResourceSpec.read_from_file(f)
-        else:
-            # resource_slots is already sanitized by the manager.
-            slots = ResourceSlot.from_json(kernel_config['resource_slots'])
-            vfolders = kernel_config['mounts']
-            resource_spec = KernelResourceSpec(
-                container_id=None,
-                allocations={},
-                slots={**slots},  # copy
-                mounts=[],
-                scratch_disk_size=0,  # TODO: implement (#70)
-                idle_timeout=kernel_config['idle_timeout'],
-            )
-
-        # PHASE 2: Apply the resource spec.
-
-        # Inject Backend.AI-intrinsic env-variables for gosu
-        if KernelFeatures.UID_MATCH in kernel_features:
-            uid = self.config['container']['kernel-uid']
-            gid = self.config['container']['kernel-gid']
-            environ['LOCAL_USER_ID'] = str(uid)
-            environ['LOCAL_GROUP_ID'] = str(gid)
-
-        # Inject Backend.AI-intrinsic mount points and extra mounts
-        mounts = [
-            Mount(MountTypes.BIND, config_dir, '/home/config',
-                  MountPermission.READ_ONLY),
-            Mount(MountTypes.BIND, work_dir, '/home/work/',
-                  MountPermission.READ_WRITE),
-        ]
-        if (sys.platform.startswith('linux') and
-            self.config['container']['scratch-type'] == 'memory'):
-            mounts.append(Mount(MountTypes.BIND, tmp_dir, '/tmp',
-                                MountPermission.READ_WRITE))
-        mounts.extend(Mount(MountTypes.VOLUME, v.name, v.container_path, v.mode)
-                      for v in extra_mount_list)
-
-        if restarting:
-            # Reuse previous CPU share.
-            pass
-
-            # Reuse previous memory share.
-            pass
-
-            # Reuse previous accelerator share.
-            pass
-
-            # Reuse previous mounts.
-            for mount in resource_spec.mounts:
-                mounts.append(mount)
-        else:
-            # Ensure that we have intrinsic slots.
-            assert 'cpu' in slots
-            assert 'mem' in slots
-
-            # Realize ComputeDevice (including accelerators) allocations.
-            dev_types = set()
-            for slot_type in slots.keys():
-                dev_type = slot_type.split('.', maxsplit=1)[0]
-                dev_types.add(dev_type)
-
-            for dev_type in dev_types:
-                computer_set = self.computers[dev_type]
-                device_specific_slots = {
-                    slot_type: amount for slot_type, amount in slots.items()
-                    if slot_type.startswith(dev_type)
-                }
-                try:
-                    resource_spec.allocations[dev_type] = \
-                        computer_set.alloc_map.allocate(device_specific_slots,
-                                                        context_tag=dev_type)
-                except InsufficientResource:
-                    log.info('insufficient resource: {} of {}\n'
-                             '(alloc map: {})',
-                             device_specific_slots, dev_type,
-                             computer_set.alloc_map.allocations)
-                    raise
-
-            # Realize vfolder mounts.
-            for vfolder in vfolders:
-                if len(vfolder) == 4:
-                    folder_name, folder_host, folder_id, folder_perm = vfolder
-                elif len(vfolder) == 3:  # legacy managers
-                    folder_name, folder_host, folder_id = vfolder
-                    folder_perm = 'rw'
-                else:
-                    raise RuntimeError(
-                        'Unexpected number of vfolder mount detail tuple size')
-                host_path = (self.config['vfolder']['mount'] / folder_host /
-                             self.config['vfolder']['fsprefix'] / folder_id)
-                kernel_path = Path(f'/home/work/{folder_name}')
-                folder_perm = MountPermission(folder_perm)
-                if folder_perm == MountPermission.RW_DELETE:
-                    # TODO: enforce readable/writable but not deletable
-                    # (Currently docker's READ_WRITE includes DELETE)
-                    folder_perm = MountPermission.READ_WRITE
-                mount = Mount(MountTypes.BIND, host_path, kernel_path, folder_perm)
-                resource_spec.mounts.append(mount)
-                mounts.append(mount)
-
-            # should no longer be used!
-            del vfolders
-
-        # Inject Backend.AI-intrinsic env-variables for libbaihook and gosu
-        cpu_core_count = len(resource_spec.allocations['cpu']['cpu'])
-        environ.update({k: str(cpu_core_count) for k in envs_corecount})
-
-        def _mount(type, src, target, perm='ro', opts=None):
-            nonlocal mounts
-            mounts.append(Mount(type, src, target, MountPermission(perm), opts=opts))
-
-        # Inject Backend.AI kernel runner dependencies.
-        distro = image_labels.get('ai.backend.base-distro', 'ubuntu16.04')
-        arch = platform.machine()
-        entrypoint_sh_path = Path(pkg_resources.resource_filename(
-            'ai.backend.agent', '../runner/entrypoint.sh'))
-        suexec_path = Path(pkg_resources.resource_filename(
-            'ai.backend.agent', f'../runner/su-exec.{distro}.bin'))
-        jail_path = Path(pkg_resources.resource_filename(
-            'ai.backend.agent', f'../runner/jail.{distro}.bin'))
-        hook_path = Path(pkg_resources.resource_filename(
-            'ai.backend.agent', f'../runner/libbaihook.{distro}.{arch}.so'))
-        kernel_pkg_path = Path(pkg_resources.resource_filename(
-            'ai.backend.agent', '../kernel'))
-        helpers_pkg_path = Path(pkg_resources.resource_filename(
-            'ai.backend.agent', '../helpers'))
-        jupyter_custom_css_path = Path(pkg_resources.resource_filename(
-            'ai.backend.agent', '../runner/jupyter-custom.css'))
-        logo_path = Path(pkg_resources.resource_filename(
-            'ai.backend.agent', '../runner/logo.svg'))
-        font_path = Path(pkg_resources.resource_filename(
-            'ai.backend.agent', '../runner/roboto.ttf'))
-        font_italic_path = Path(pkg_resources.resource_filename(
-            'ai.backend.agent', '../runner/roboto-italic.ttf'))
-
-        _mount(MountTypes.BIND, self.agent_sockpath, '/opt/kernel/agent.sock', perm='rw')
-        _mount(MountTypes.BIND, entrypoint_sh_path.resolve(), '/opt/kernel/entrypoint.sh')
-        _mount(MountTypes.BIND, suexec_path.resolve(), '/opt/kernel/su-exec')
-        _mount(MountTypes.BIND, jail_path.resolve(), '/opt/kernel/jail')
-        _mount(MountTypes.BIND, hook_path.resolve(), '/opt/kernel/libbaihook.so')
-
-        krunner_volume = self.config['container']['krunner-volumes'].get(distro)
-        if krunner_volume is None:
-            raise RuntimeError(f'Cannot run container based on {distro}')
-        _mount(MountTypes.VOLUME, krunner_volume, '/opt/backend.ai')
-        _mount(MountTypes.BIND, kernel_pkg_path.resolve(),
-                                '/opt/backend.ai/lib/python3.6/site-packages/ai/backend/kernel')
-        _mount(MountTypes.BIND, helpers_pkg_path.resolve(),
-                                '/opt/backend.ai/lib/python3.6/site-packages/ai/backend/helpers')
-
-        # Since these files are bind-mounted inside a bind-mounted directory,
-        # we need to touch them first to avoid their "ghost" files are created
-        # as root in the host-side filesystem, which prevents deletion of scratch
-        # directories when the agent is running as non-root.
-        (work_dir / '.jupyter' / 'custom').mkdir(parents=True, exist_ok=True)
-        (work_dir / '.jupyter' / 'custom' / 'custom.css').write_bytes(b'')
-        (work_dir / '.jupyter' / 'custom' / 'logo.svg').write_bytes(b'')
-        (work_dir / '.jupyter' / 'custom' / 'roboto.ttf').write_bytes(b'')
-        (work_dir / '.jupyter' / 'custom' / 'roboto-italic.ttf').write_bytes(b'')
-        _mount(MountTypes.BIND, jupyter_custom_css_path.resolve(),
-                                '/home/work/.jupyter/custom/custom.css')
-        _mount(MountTypes.BIND, logo_path.resolve(), '/home/work/.jupyter/custom/logo.svg')
-        _mount(MountTypes.BIND, font_path.resolve(), '/home/work/.jupyter/custom/roboto.ttf')
-        _mount(MountTypes.BIND, font_italic_path.resolve(),
-                                '/home/work/.jupyter/custom/roboto-italic.ttf')
-        environ['LD_PRELOAD'] = '/opt/kernel/libbaihook.so'
-        if self.config['debug']['coredump']['enabled']:
-            _mount(MountTypes.BIND, self.config['debug']['coredump']['path'],
-                                    self.config['debug']['coredump']['core_path'],
-                                    perm='rw')
-
-        # Inject ComputeDevice-specific env-varibles and hooks
-        computer_docker_args = {}
-        for dev_type, device_alloc in resource_spec.allocations.items():
-            computer_set = self.computers[dev_type]
-            update_nested_dict(computer_docker_args,
-                               await computer_set.klass.generate_docker_args(
-                                   self.docker, device_alloc))
-            alloc_sum = Decimal(0)
-            for dev_id, per_dev_alloc in device_alloc.items():
-                alloc_sum += sum(per_dev_alloc.values())
-            if alloc_sum > 0:
-                hook_paths = await computer_set.klass.get_hooks(distro, arch)
-                if hook_paths:
-                    log.debug('accelerator {} provides hooks: {}',
-                              computer_set.klass.__name__,
-                              ', '.join(map(str, hook_paths)))
-                for hook_path in hook_paths:
-                    container_hook_path = '/opt/kernel/lib{}{}.so'.format(
-                        computer_set.klass.key, secrets.token_hex(6),
-                    )
-                    _mount(MountTypes.BIND, hook_path, container_hook_path)
-                    environ['LD_PRELOAD'] += ':' + container_hook_path
-
-        # PHASE 3: Store the resource spec.
-
-        if restarting:
-            pass
-        else:
-            os.makedirs(scratch_dir, exist_ok=True)
-            if (sys.platform.startswith('linux') and
-                self.config['container']['scratch-type'] == 'memory'):
-                os.makedirs(tmp_dir, exist_ok=True)
-                await create_scratch_filesystem(scratch_dir, 64)
-                await create_scratch_filesystem(tmp_dir, 64)
-            os.makedirs(work_dir, exist_ok=True)
-            os.makedirs(work_dir / '.jupyter', exist_ok=True)
-            if KernelFeatures.UID_MATCH in kernel_features:
-                uid = self.config['container']['kernel-uid']
-                gid = self.config['container']['kernel-gid']
-                if os.getuid() == 0:  # only possible when I am root.
-                    os.chown(work_dir, uid, gid)
-                    os.chown(work_dir / '.jupyter', uid, gid)
-            os.makedirs(config_dir, exist_ok=True)
-            # Store custom environment variables for kernel runner.
-            with open(config_dir / 'environ.txt', 'w') as f:
-                for k, v in environ.items():
-                    f.write(f'{k}={v}\n')
-                accel_envs = computer_docker_args.get('Env', [])
-                for env in accel_envs:
-                    f.write(f'{env}\n')
-            with open(config_dir / 'resource.txt', 'w') as f:
-                resource_spec.write_to_file(f)
-                for dev_type, device_alloc in resource_spec.allocations.items():
-                    computer_set = self.computers[dev_type]
-                    kvpairs = \
-                        await computer_set.klass.generate_resource_data(device_alloc)
-                    for k, v in kvpairs.items():
-                        f.write(f'{k}={v}\n')
-
-        # PHASE 4: Run!
-        log.info('kernel {0} starting with resource spec: \n',
-                 pformat(attr.asdict(resource_spec)))
-
-        # TODO: Refactor out as separate "Docker execution driver plugin" (#68)
-        #   - Refactor volumes/mounts lists to a plugin "mount" API
-        #   - Refactor "/home/work" and "/opt/backend.ai" prefixes to be specified
-        #     by the plugin implementation.
-
-        exposed_ports = [2000, 2001]
-        service_ports = {}
-        for item in image_labels.get('ai.backend.service-ports', '').split(','):
-            if not item:
-                continue
-            service_port = parse_service_port(item)
-            container_port = service_port['container_port']
-            service_ports[container_port] = service_port
-            exposed_ports.append(container_port)
-        if 'git' in image_ref.name:  # legacy (TODO: remove it!)
-            exposed_ports.append(2002)
-            exposed_ports.append(2003)
-        log.debug('exposed ports: {!r}', exposed_ports)
-
-        kernel_host = self.config['container']['kernel-host']
-        if len(exposed_ports) > len(self.port_pool):
-            raise RuntimeError('Container ports are not sufficiently available.')
-        host_ports = []
-        for eport in exposed_ports:
-            hport = self.port_pool.pop()
-            host_ports.append(hport)
-
-        runtime_type = image_labels.get('ai.backend.runtime-type', 'python')
-        runtime_path = image_labels.get('ai.backend.runtime-path', None)
-        cmdargs = []
-        if self.config['container']['sandbox-type'] == 'jail':
-            cmdargs += [
-                "/opt/kernel/jail",
-                "-policy", "/etc/backend.ai/jail/policy.yml",
-            ]
-            if self.config['container']['jail-args']:
-                cmdargs += map(lambda s: s.strip(), self.config['container']['jail-args'])
-        cmdargs += [
-            "/opt/backend.ai/bin/python",
-            "-m", "ai.backend.kernel", runtime_type,
-        ]
-        if runtime_path is not None:
-            cmdargs.append(runtime_path)
-        container_config = {
-            'Image': image_ref.canonical,
-            'Tty': True,
-            'OpenStdin': True,
-            'Privileged': False,
-            'StopSignal': 'SIGINT',
-            'ExposedPorts': {
-                f'{port}/tcp': {} for port in exposed_ports
-            },
-            'EntryPoint': ["/opt/kernel/entrypoint.sh"],
-            'Cmd': cmdargs,
-            'Env': [f'{k}={v}' for k, v in environ.items()],
-            'WorkingDir': '/home/work',
-            'HostConfig': {
-                'Init': True,
-                'Mounts': [
-                    {
-                        'Target': str(mount.target),
-                        'Source': str(mount.source),
-                        'Type': mount.type.value,
-                        'ReadOnly': mount.permission == MountPermission.READ_ONLY,
-                        f'{mount.type.value.capitalize()}Options':
-                            mount.opts if mount.opts else {},
-                    }
-                    for mount in mounts
-                ],
-                'PortBindings': {
-                    f'{eport}/tcp': [{'HostPort': str(hport),
-                                      'HostIp': kernel_host}]
-                    for eport, hport in zip(exposed_ports, host_ports)
-                },
-                'PublishAllPorts': False,  # we manage port mapping manually!
-            },
-        }
-        if self.config['container']['sandbox-type'] == 'jail':
-            container_config['HostConfig']['SecurityOpt'] = [
-                'seccomp=unconfined',
-                'apparmor=unconfined',
-            ]
-        update_nested_dict(container_config, computer_docker_args)
-        kernel_name = f"kernel.{image_ref.name.split('/')[-1]}.{kernel_id}"
-        log.debug('container config: {!r}', container_config)
-
-        # We are all set! Create and start the container.
-        try:
-            container = await self.docker.containers.create(
-                config=container_config, name=kernel_name)
-            cid = container._id
-
-            resource_spec.container_id = cid
-            # Write resource.txt again to update the contaienr id.
-            with open(config_dir / 'resource.txt', 'w') as f:
-                resource_spec.write_to_file(f)
-                for dev_type, device_alloc in resource_spec.allocations.items():
-                    computer_ctx = self.computers[dev_type]
-                    kvpairs = \
-                        await computer_ctx.klass.generate_resource_data(device_alloc)
-                    for k, v in kvpairs.items():
-                        f.write(f'{k}={v}\n')
-
-            self.stat_sync_states[cid] = StatSyncState(kernel_id)
-            async with spawn_stat_synchronizer(self.config['_src'],
-                                               self.stat_sync_sockpath,
-                                               self.stat_ctx.mode, cid):
-                await container.start()
-
-            # Get attached devices information (including model_name).
-            attached_devices = {}
-            for dev_type, device_alloc in resource_spec.allocations.items():
-                computer_set = self.computers[dev_type]
-                devices = await computer_set.klass.get_attached_devices(device_alloc)
-                attached_devices[dev_type] = devices
-        except asyncio.CancelledError:
-            raise
-        except Exception:
-            # Oops, we have to restore the allocated resources!
-            if (sys.platform.startswith('linux') and
-                self.config['container']['scratch-type'] == 'memory'):
-                await destroy_scratch_filesystem(scratch_dir)
-                await destroy_scratch_filesystem(tmp_dir)
-                shutil.rmtree(tmp_dir)
-            shutil.rmtree(scratch_dir)
-            self.port_pool.update(host_ports)
-            for dev_type, device_alloc in resource_spec.allocations.items():
-                self.computers[dev_type].alloc_map.free(device_alloc)
-            raise
-
-        stdin_port = 0
-        stdout_port = 0
-        for idx, port in enumerate(exposed_ports):
-            host_port = int((await container.port(port))[0]['HostPort'])
-            assert host_port == host_ports[idx]
-            if port in service_ports:
-                service_ports[port]['host_port'] = host_port
-            elif port == 2000:     # intrinsic
-                repl_in_port = host_port
-            elif port == 2001:     # intrinsic
-                repl_out_port = host_port
-            elif port == 2002:     # legacy
-                stdin_port = host_port
-            elif port == 2003:  # legacy
-                stdout_port = host_port
-
-        self.container_registry[kernel_id] = {
-            'lang': image_ref,
-            'version': version,
-            'container_id': container._id,
-            'kernel_host': kernel_host,
-            'repl_in_port': repl_in_port,
-            'repl_out_port': repl_out_port,
-            'stdin_port': stdin_port,    # legacy
-            'stdout_port': stdout_port,  # legacy
-            'service_ports': list(service_ports.values()),
-            'host_ports': host_ports,
-            'last_used': time.monotonic(),
-            'runner_tasks': set(),
-            'resource_spec': resource_spec,
-            'agent_tasks': agent_tasks,
-        }
-        log.debug('kernel repl-in address: {0}:{1}', kernel_host, repl_in_port)
-        log.debug('kernel repl-out address: {0}:{1}', kernel_host, repl_out_port)
-        for service_port in service_ports.values():
-            log.debug('service port: {!r}', service_port)
-        await self.send_event('kernel_started', kernel_id)
-        return {
-            'id': kernel_id,
-            'kernel_host': kernel_host,
-            'repl_in_port': repl_in_port,
-            'repl_out_port': repl_out_port,
-            'stdin_port': stdin_port,    # legacy
-            'stdout_port': stdout_port,  # legacy
-            'service_ports': list(service_ports.values()),
-            'container_id': container._id,
-            'resource_spec': resource_spec.to_json(),
-            'attached_devices': attached_devices,
-        }
-
-    async def _destroy_kernel(self, kernel_id, reason):
-        try:
-            cid = self.container_registry[kernel_id]['container_id']
-        except KeyError:
-            log.warning('_destroy_kernel({0}) kernel missing (already dead?)',
-                        kernel_id)
-
-            async def force_cleanup():
-                await self.clean_kernel(kernel_id)
-                await self.send_event('kernel_terminated',
-                                      kernel_id, 'self-terminated',
-                                      None)
-
-            await asyncio.shield(force_cleanup())
-            return None
-        container = self.docker.containers.container(cid)
-        await self.clean_runner(kernel_id)
-        try:
-            await container.kill()
-            # Collect the last-moment statistics.
-            if cid in self.stat_sync_states:
-                s = self.stat_sync_states[cid]
-                await s.terminated.wait()
-                last_stat = s.last_stat
-                self.stat_sync_states.pop(cid, None)
-                last_stat = {
-                    key: metric.to_serializable_dict()
-                    for key, metric in last_stat.items()
-                }
-                # make it client compatible with legacy
-                last_stat['version'] = 2
-                return last_stat
-            # The container will be deleted in the docker monitoring coroutine.
-            return None
-        except DockerError as e:
-            if e.status == 409 and 'is not running' in e.message:
-                # already dead
-                log.warning('_destroy_kernel({0}) already dead', kernel_id)
-                pass
-            elif e.status == 404:
-                log.warning('_destroy_kernel({0}) kernel missing, '
-                            'forgetting this kernel', kernel_id)
-                resource_spec = self.container_registry[kernel_id]['resource_spec']
-                for accel_key, accel_alloc in resource_spec.allocations.items():
-                    self.computers[accel_key].alloc_map.free(accel_alloc)
-                self.container_registry.pop(kernel_id, None)
-                pass
-            else:
-                log.exception('_destroy_kernel({0}) kill error', kernel_id)
-                self.error_monitor.capture_exception()
-        except asyncio.CancelledError:
-            log.exception('_destroy_kernel({0}) operation cancelled', kernel_id)
-            raise
-        except Exception:
-            log.exception('_destroy_kernel({0}) unexpected error', kernel_id)
-            self.error_monitor.capture_exception()
-
-    async def _ensure_runner(self, kernel_id, *, api_version=3):
-        # TODO: clean up
-        async with self.runner_lock:
-            runner = self.container_registry[kernel_id].get('runner')
-            if runner is not None:
-                log.debug('_execute_code:v{0}({1}) use '
-                          'existing runner', api_version, kernel_id)
-            else:
-                client_features = {'input', 'continuation'}
-                runner = KernelRunner(
-                    kernel_id,
-                    self.container_registry[kernel_id]['kernel_host'],
-                    self.container_registry[kernel_id]['repl_in_port'],
-                    self.container_registry[kernel_id]['repl_out_port'],
-                    0,
-                    client_features)
-                log.debug('_execute:v{0}({1}) start new runner',
-                          api_version, kernel_id)
-                self.container_registry[kernel_id]['runner'] = runner
-                # TODO: restoration of runners after agent restarts
-                await runner.start()
-            return runner
-
-    async def _execute(self, api_version, kernel_id,
-                       run_id, mode, text, opts,
-                       flush_timeout):
-        # Save kernel-generated output files in a separate sub-directory
-        # (to distinguish from user-uploaded files)
-        output_dir = self.config['container']['scratch-root'] / kernel_id / 'work' / '.output'
-
-        restart_tracker = self.restarting_kernels.get(kernel_id)
-        if restart_tracker:
-            await restart_tracker.done_event.wait()
-
-        try:
-            kernel_info = self.container_registry[kernel_id]
-        except KeyError:
-            await self.send_event('kernel_terminated',
-                                  kernel_id, 'self-terminated',
-                                  None)
-            raise RuntimeError(f'The container for kernel {kernel_id} is not found! '
-                               '(might be terminated--try it again)') from None
-
-        kernel_info['last_used'] = time.monotonic()
-        runner = await self._ensure_runner(kernel_id, api_version=api_version)
-
-        try:
-            myself = asyncio.Task.current_task()
-            kernel_info['runner_tasks'].add(myself)
-
-            await runner.attach_output_queue(run_id)
-
-            if mode == 'batch' or mode == 'query':
-                kernel_info['initial_file_stats'] \
-                    = scandir(output_dir, max_upload_size)
-            if mode == 'batch':
-                await runner.feed_batch(opts)
-            elif mode == 'query':
-                await runner.feed_code(text)
-            elif mode == 'input':
-                await runner.feed_input(text)
-            elif mode == 'continue':
-                pass
-            result = await runner.get_next_result(
-                api_ver=api_version,
-                flush_timeout=flush_timeout)
-
-        except asyncio.CancelledError:
-            await runner.close()
-            kernel_info.pop('runner', None)
-            return
-        finally:
-            runner_tasks = utils.nmget(self.container_registry,
-                                       f'{kernel_id}/runner_tasks', None, '/')
-            if runner_tasks is not None:
-                runner_tasks.remove(myself)
-
-        output_files = []
-
-        if result['status'] in ('finished', 'exec-timeout'):
-
-            log.debug('_execute({0}) {1}', kernel_id, result['status'])
-
-            final_file_stats = scandir(output_dir, max_upload_size)
-            if utils.nmget(result, 'options.upload_output_files', True):
-                # TODO: separate as a new task
-                initial_file_stats = \
-                    kernel_info['initial_file_stats']
-                output_files = await upload_output_files_to_s3(
-                    initial_file_stats, final_file_stats, output_dir, kernel_id)
-
-            kernel_info.pop('initial_file_stats', None)
-
-        if (result['status'] == 'exec-timeout' and
-                kernel_id in self.container_registry):
-            # clean up the kernel (maybe cleaned already)
-            asyncio.ensure_future(
-                self._destroy_kernel(kernel_id, 'exec-timeout'))
-
-        return {
-            **result,
-            'files': output_files,
-        }
-
-    async def _get_completions(self, kernel_id, text, opts):
-        runner = await self._ensure_runner(kernel_id)
-        result = await runner.feed_and_get_completion(text, opts)
-        return {'status': 'finished', 'completions': result}
-
-    async def _get_logs(self, kernel_id):
-        container_id = self.container_registry[kernel_id]['container_id']
-        container = await self.docker.containers.get(container_id)
-        logs = await container.log(stdout=True, stderr=True)
-        return {'logs': ''.join(logs)}
-
-    async def _interrupt_kernel(self, kernel_id):
-        runner = await self._ensure_runner(kernel_id)
-        await runner.feed_interrupt()
-        return {'status': 'finished'}
-
-    async def _start_service(self, kernel_id, service, opts):
-        runner = await self._ensure_runner(kernel_id)
-        service_ports = self.container_registry[kernel_id]['service_ports']
-        for sport in service_ports:
-            if sport['name'] == service:
-                break
-        else:
-            return {'status': 'failed', 'error': 'invalid service name'}
-        result = await runner.feed_start_service({
-            'name': service,
-            'port': sport['container_port'],
-            'protocol': sport['protocol'],
-            'options': opts,
-        })
-        return result
-
-    async def _accept_file(self, kernel_id, filename, filedata):
-        loop = current_loop()
-        work_dir = self.config['container']['scratch-root'] / kernel_id / 'work'
-        try:
-            # create intermediate directories in the path
-            dest_path = (work_dir / filename).resolve(strict=False)
-            parent_path = dest_path.parent
-        except ValueError:  # parent_path does not start with work_dir!
-            raise AssertionError('malformed upload filename and path.')
-
-        def _write_to_disk():
-            parent_path.mkdir(parents=True, exist_ok=True)
-            dest_path.write_bytes(filedata)
-
-        try:
-            await loop.run_in_executor(None, _write_to_disk)
-        except FileNotFoundError:
-            log.error('{0}: writing uploaded file failed: {1} -> {2}',
-                      kernel_id, filename, dest_path)
-
-    async def _download_file(self, kernel_id, filepath):
-        container_id = self.container_registry[kernel_id]['container_id']
-        container = self.docker.containers.container(container_id)
-        # Limit file path to /home/work inside a container.
-        # TODO: extend path search in virtual folders.
-        abspath = os.path.abspath(os.path.join('/home/work', filepath))
-        try:
-            with await container.get_archive(abspath) as tarobj:
-                tarobj.fileobj.seek(0, 2)
-                fsize = tarobj.fileobj.tell()
-                assert fsize < 1 * 1048576, 'too large file.'
-                tarbytes = tarobj.fileobj.getvalue()
-        except DockerError:
-            log.warning('Could not found the file: {0}', abspath)
-            raise FileNotFoundError(f'Could not found the file: {abspath}')
-        return tarbytes
-
-    async def _list_files(self, kernel_id: str, path: str):
-        container_id = self.container_registry[kernel_id]['container_id']
-
-        # Ensure target directory is under /home/work/ folder.
-        # Append abspath with '/' if it is a directory since pathlib does not provide
-        # a nicer way to add a trailing slash. If this is not appended, directories
-        # like '/home/workfake' will pass the check.
-        code = '''from pathlib import Path
-abspath = Path('%(path)s').resolve(strict=True)
-suffix = '/' if abspath.is_dir() else ''
-print(str(abspath) + suffix)
-''' % {'path': path}
-        command = f'docker exec {container_id} python -c "{code}"'
-        p = subprocess.Popen(shlex.split(command), stdout=subprocess.PIPE,
-                             stderr=subprocess.PIPE)
-        outs, errs = p.communicate()
-        abspath = outs.decode('utf-8')
-        errs = errs.decode('utf-8')
-        if errs or (not abspath.startswith('/home/work/')):
-            return {'files': '', 'errors': 'No such file or directory'}
-
-        # Gather individual file information in the target path.
-        code = '''import json
-import os
-import stat
-
-files = []
-for f in os.scandir('%(path)s'):
-    fstat = f.stat()
-    ctime = fstat.st_ctime  # TODO: way to get concrete create time?
-    mtime = fstat.st_mtime
-    atime = fstat.st_atime
-    files.append({
-        'mode': stat.filemode(fstat.st_mode),
-        'size': fstat.st_size,
-        'ctime': ctime,
-        'mtime': mtime,
-        'atime': atime,
-        'filename': f.name,
-    })
-print(json.dumps(files))''' % {'path': path}
-        command = f'docker exec {container_id} python -c "{code}"'
-        p = subprocess.Popen(shlex.split(command), stdout=subprocess.PIPE,
-                             stderr=subprocess.PIPE)
-        outs, errs = p.communicate()
-        outs = outs.decode('utf-8')
-        errs = errs.decode('utf-8')
-
-        return {'files': outs, 'errors': errs, 'abspath': abspath}
-
-    async def heartbeat(self, interval):
-        '''
-        Send my status information and available kernel images.
-        '''
-        res_slots = {}
-        for cctx in self.computers.values():
-            for slot_key, slot_type in cctx.klass.slot_types:
-                res_slots[slot_key] = (
-                    slot_type,
-                    str(self.slots.get(slot_key, 0)),
-                )
-        agent_info = {
-            'ip': str(self.config['agent']['rpc-listen-addr'].host),
-            'region': self.config['agent']['region'],
-            'scaling_group': self.config['agent']['scaling-group'],
-            'addr': f"tcp://{self.config['agent']['rpc-listen-addr']}",
-            'resource_slots': res_slots,
-            'version': VERSION,
-            'compute_plugins': {
-                key: {
-                    'version': computer.klass.get_version(),
-                    **(await computer.klass.extra_info())
-                }
-                for key, computer in self.computers.items()
-            },
-            'images': snappy.compress(msgpack.packb([
-                (repo_tag, digest) for repo_tag, digest in self.images.items()
-            ])),
-        }
-        try:
-            await self.send_event('instance_heartbeat', agent_info)
-        except asyncio.TimeoutError:
-            log.warning('event dispatch timeout: instance_heartbeat')
-        except Exception:
-            log.exception('instance_heartbeat failure')
-            self.error_monitor.capture_exception()
-
-    async def fetch_docker_events(self):
-        while True:
-            try:
-                await self.docker.events.run()
-            except asyncio.TimeoutError:
-                # The API HTTP connection may terminate after some timeout
-                # (e.g., 5 minutes)
-                log.info('restarting docker.events.run()')
-                continue
-            except aiohttp.ClientError as e:
-                log.warning('restarting docker.events.run() due to {0!r}', e)
-                continue
-            except asyncio.CancelledError:
-                break
-            except Exception:
-                log.exception('unexpected error')
-                self.error_monitor.capture_exception()
-                break
-
-    async def monitor(self):
-        subscriber = self.docker.events.subscribe()
-        last_footprint = None
-        while True:
-            try:
-                evdata = await subscriber.get()
-            except asyncio.CancelledError:
-                break
-            if evdata is None:
-                # fetch_docker_events() will automatically reconnect.
-                continue
-
-            # FIXME: Sometimes(?) duplicate event data is received.
-            # Just ignore the duplicate ones.
-            new_footprint = (
-                evdata['Type'],
-                evdata['Action'],
-                evdata['Actor']['ID'],
-            )
-            if new_footprint == last_footprint:
-                continue
-            last_footprint = new_footprint
-
-            if evdata['Action'] == 'die':
-                # When containers die, we immediately clean up them.
-                container_id = evdata['Actor']['ID']
-                container_name = evdata['Actor']['Attributes']['name']
-                kernel_id = await get_kernel_id_from_container(container_name)
-                if kernel_id is None:
-                    continue
-                try:
-                    exit_code = evdata['Actor']['Attributes']['exitCode']
-                except KeyError:
-                    exit_code = '(unknown)'
-                log.debug('docker-event: container-terminated: '
-                          '{0} with exit code {1} ({2})',
-                          container_id[:7], exit_code, kernel_id)
-                await self.send_event('kernel_terminated',
-                                      kernel_id, 'self-terminated',
-                                      None)
-                asyncio.ensure_future(self.clean_kernel(kernel_id))
-
-    async def clean_kernel(self, kernel_id):
-        try:
-            kernel_info = self.container_registry[kernel_id]
-        except KeyError:
-            pass
-        else:
-            container_id = kernel_info['container_id']
-            container = self.docker.containers.container(container_id)
-            try:
-                for task in kernel_info['agent_tasks']:
-                    task.cancel()
-                await asyncio.gather(*kernel_info['agent_tasks'])
-                await self.clean_runner(kernel_id)
-            finally:
-                # When the agent restarts with a different port range, existing
-                # containers' host ports may not belong to the new port range.
-                try:
-                    if not self.config['debug']['skip-container-deletion']:
-                        await container.delete()
-                except DockerError as e:
-                    if e.status == 409 and 'already in progress' in e.message:
-                        pass
-                    elif e.status == 404:
-                        pass
-                    else:
-                        log.warning('container deletion: {0!r}', e)
-                finally:
-                    port_range = self.config['container']['port-range']
-                    restored_ports = [*filter(
-                        lambda p: port_range[0] <= p <= port_range[1],
-                        kernel_info['host_ports'])]
-                    self.port_pool.update(restored_ports)
-
-        if kernel_id in self.restarting_kernels:
-            self.restarting_kernels[kernel_id].destroy_event.set()
-        else:
-            scratch_dir = self.config['container']['scratch-root'] / kernel_id
-            tmp_dir = self.config['container']['scratch-root'] / f'{kernel_id}_tmp'
-            try:
-                if (sys.platform.startswith('linux') and
-                    self.config['container']['scratch-type'] == 'memory'):
-                    await destroy_scratch_filesystem(scratch_dir)
-                    await destroy_scratch_filesystem(tmp_dir)
-                    shutil.rmtree(tmp_dir)
-                shutil.rmtree(scratch_dir)
-            except FileNotFoundError:
-                pass
-            try:
-                resource_spec = self.container_registry[kernel_id]['resource_spec']
-                for accel_key, accel_alloc in resource_spec.allocations.items():
-                    self.computers[accel_key].alloc_map.free(accel_alloc)
-                self.container_registry.pop(kernel_id, None)
-            except KeyError:
-                pass
-            if kernel_id in self.blocking_cleans:
-                self.blocking_cleans[kernel_id].set()
-
-    async def clean_old_kernels(self, interval):
-        now = time.monotonic()
-        keys = tuple(self.container_registry.keys())
-        tasks = []
-        for kernel_id in keys:
-            try:
-                last_used = self.container_registry[kernel_id]['last_used']
-                idle_timeout = \
-                    self.container_registry[kernel_id]['resource_spec'] \
-                    .idle_timeout
-                if idle_timeout > 0 and now - last_used > idle_timeout:
-                    log.info('destroying kernel {0} as clean-up', kernel_id)
-                    task = asyncio.ensure_future(
-                        self._destroy_kernel(kernel_id, 'idle-timeout'))
-                    tasks.append(task)
-            except KeyError:
-                # The kernel may be destroyed by other means?
-                pass
-        await asyncio.gather(*tasks)
-
-    async def clean_all_kernels(self, blocking=False):
-        log.info('cleaning all kernels...')
-        kernel_ids = [*self.container_registry.keys()]
-        tasks = []
-        if blocking:
-            for kernel_id in kernel_ids:
-                self.blocking_cleans[kernel_id] = asyncio.Event()
-        for kernel_id in kernel_ids:
-            task = asyncio.ensure_future(
-                self._destroy_kernel(kernel_id, 'agent-termination'))
-            tasks.append(task)
-        results = await asyncio.gather(*tasks, return_exceptions=True)
-        for kernel_id, result in zip(kernel_ids, results):
-            log.info('force-terminated kernel: {} (result: {})', kernel_id, result)
-        if blocking:
-            waiters = [self.blocking_cleans[kernel_id].wait()
-                       for kernel_id in kernel_ids]
-            await asyncio.gather(*waiters)
-            self.blocking_cleans.clear()
-
->>>>>>> e6e03d0e
 
 @aiotools.server
 async def server_main(loop, pidx, _args):
     config = _args[0]
 
     log.info('Preparing kernel runner environments...')
-<<<<<<< HEAD
     if config['agent']['mode'] == 'docker':
         from .docker.kernel import prepare_krunner_env
         await asyncio.gather(
@@ -1708,28 +478,6 @@
             prepare_krunner_env('centos7.6', nfs_mount_path),
             return_exceptions=True,
         )
-=======
-    supported_distros = ['alpine3.8', 'ubuntu16.04', 'centos7.6']
-    krunner_volumes = {
-        k: v for k, v in zip(supported_distros, await asyncio.gather(
-            *[
-                prepare_krunner_env(distro)
-                for distro in supported_distros
-            ],
-            return_exceptions=True,
-        ))
-    }
-    for distro, result in krunner_volumes.items():
-        if isinstance(result, Exception):
-            log.error('Loading krunner for {} failed: {}', distro, result)
-            raise click.Abort()
-    config['container']['krunner-volumes'] = krunner_volumes
-
-    if not config['agent']['id']:
-        config['agent']['id'] = await identity.get_instance_id()
-    if not config['agent']['instance-type']:
-        config['agent']['instance-type'] = await identity.get_instance_type()
->>>>>>> e6e03d0e
 
     etcd_credentials = None
     if config['etcd']['user']:
@@ -1799,24 +547,10 @@
 @click.pass_context
 def main(cli_ctx, config_path, debug):
 
-<<<<<<< HEAD
     initial_config_iv = t.Dict({
         t.Key('agent'): t.Dict({
             t.Key('mode'): t.Enum('docker', 'k8s'),
             t.Key('rpc-listen-addr', default=('', 6001)): tx.HostPortPair(allow_blank_host=True),
-=======
-    coredump_defaults = {
-        'enabled': False,
-        'path': './coredumps',
-        'backup-count': 10,
-        'size-limit': '64M',
-    }
-
-    agent_config_iv = t.Dict({
-        t.Key('agent'): t.Dict({
-            t.Key('rpc-listen-addr', default=('', 6001)):
-                tx.HostPortPair(allow_blank_host=True),
->>>>>>> e6e03d0e
             t.Key('id', default=None): t.Null | t.String,
             t.Key('region', default=None): t.Null | t.String,
             t.Key('instance-type', default=None): t.Null | t.String,
