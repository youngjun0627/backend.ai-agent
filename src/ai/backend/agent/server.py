--- conflicted
+++ resolved
@@ -258,26 +258,20 @@
     async def create_kernel(self, kernel_id: str, config: dict):
         log.info('rpc::create_kernel(k:{0}, img:{1})',
                  kernel_id, config['image']['canonical'])
-<<<<<<< HEAD
-        return await self.agent.create_kernel(
+        result = await self.agent.create_kernel(
             KernelId(UUID(kernel_id)), cast(KernelCreationConfig, config))
-=======
-        async with self.handle_rpc_exception():
-            result = await self.agent.create_kernel(
-                KernelId(UUID(kernel_id)), cast(KernelCreationConfig, config))
-            return {
-                'id': str(result['id']),
-                'kernel_host': result['kernel_host'],
-                'repl_in_port': result['repl_in_port'],
-                'repl_out_port': result['repl_out_port'],
-                'stdin_port': result['stdin_port'],    # legacy
-                'stdout_port': result['stdout_port'],  # legacy
-                'service_ports': result['service_ports'],
-                'container_id': result['container_id'],
-                'resource_spec': result['resource_spec'],
-                'attached_devices': result['attached_devices'],
-            }
->>>>>>> da480b97
+        return {
+            'id': str(result['id']),
+            'kernel_host': result['kernel_host'],
+            'repl_in_port': result['repl_in_port'],
+            'repl_out_port': result['repl_out_port'],
+            'stdin_port': result['stdin_port'],    # legacy
+            'stdout_port': result['stdout_port'],  # legacy
+            'service_ports': result['service_ports'],
+            'container_id': result['container_id'],
+            'resource_spec': result['resource_spec'],
+            'attached_devices': result['attached_devices'],
+        }
 
     @rpc_function
     @update_last_used
