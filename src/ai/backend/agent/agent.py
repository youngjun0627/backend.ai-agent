from abc import ABCMeta, abstractmethod
import asyncio
from decimal import Decimal
import hashlib
from io import BytesIO, SEEK_END
import logging
import os
from pathlib import Path
import pickle
import signal
import time
from typing import (
    Any, Collection, Optional, Type, Union,
    AsyncIterator,
    Mapping, MutableMapping, Dict,
    Sequence, MutableSequence, Tuple,
    Set, FrozenSet,
    cast,
)

import aioredis
import aiotools
from async_timeout import timeout
import attr
import snappy
import zmq, zmq.asyncio

from ai.backend.common import msgpack, redis
from ai.backend.common.docker import (
    ImageRef,
    MIN_KERNELSPEC,
    MAX_KERNELSPEC,
)
from ai.backend.common.logging import BraceStyleAdapter
from ai.backend.common.monitor import DummyStatsMonitor, DummyErrorMonitor
from ai.backend.common.plugin import install_plugins
from ai.backend.common.types import (
    aobject,
    # TODO: eliminate use of ContainerId
    ContainerId, KernelId,
    DeviceName, SlotName,
    AutoPullBehavior, ImageRegistry,
    KernelCreationConfig,
    KernelCreationResult,
    MetricKey, MetricValue,
    Sentinel,
)
from ai.backend.common.utils import current_loop
from . import __version__ as VERSION
from .defs import ipc_base_path
from .kernel import AbstractKernel
from .resources import (
    AbstractComputeDevice,
    AbstractComputePlugin,
    AbstractAllocMap,
)
from .stats import (
    StatContext, StatModes,
    spawn_stat_synchronizer, StatSyncState
)
from .types import (
    Container,
    ContainerStatus,
    ContainerLifecycleEvent,
    LifecycleEvent,
)

log = BraceStyleAdapter(logging.getLogger('ai.backend.agent.agent'))

_sentinel = Sentinel()

ACTIVE_STATUS_SET = frozenset([
    ContainerStatus.RUNNING,
    ContainerStatus.RESTARTING,
    ContainerStatus.PAUSED,
])

DEAD_STATUS_SET = frozenset([
    ContainerStatus.EXITED,
    ContainerStatus.DEAD,
    ContainerStatus.REMOVING,
])


@attr.s(auto_attribs=True, slots=True)
class RestartTracker:
    request_lock: asyncio.Lock
    destroy_event: asyncio.Event
    done_event: asyncio.Event


@attr.s(auto_attribs=True, slots=True)
class ComputerContext:
    klass: Type[AbstractComputePlugin]
    devices: Collection[AbstractComputeDevice]
    alloc_map: AbstractAllocMap


class AbstractAgent(aobject, metaclass=ABCMeta):

    loop: asyncio.AbstractEventLoop
    config: Mapping[str, Any]
    agent_id: str
    kernel_registry: MutableMapping[KernelId, AbstractKernel]
    computers: MutableMapping[str, ComputerContext]
    images: Mapping[str, str]
    port_pool: Set[int]

    redis: aioredis.Redis
    zmq_ctx: zmq.asyncio.Context

    restarting_kernels: MutableMapping[KernelId, RestartTracker]
    timer_tasks: MutableSequence[asyncio.Task]
    container_lifecycle_queue: 'asyncio.Queue[Union[ContainerLifecycleEvent, Sentinel]]'

    stat_ctx: StatContext
    stat_sync_sockpath: Path
    stat_sync_states: MutableMapping[ContainerId, StatSyncState]
    stat_sync_task: asyncio.Task

    def __init__(self, config: Mapping[str, Any], *, skip_initial_scan: bool = False) -> None:
        self._skip_initial_scan = skip_initial_scan
        self.loop = current_loop()
        self.config = config
        self.agent_id = hashlib.md5(__file__.encode('utf-8')).hexdigest()[:12]
        self.kernel_registry = {}
        self.computers = {}
        self.images = {}  # repoTag -> digest
        self.restarting_kernels = {}
        self.stat_ctx = StatContext(
            self, mode=StatModes(config['container']['stats-type']),
            log_endpoint=config['logging'].get('endpoint', ''))
        self.timer_tasks = []
        self.port_pool = set(range(
            config['container']['port-range'][0],
            config['container']['port-range'][1] + 1,
        ))
        self.stats_monitor = DummyStatsMonitor()
        self.error_monitor = DummyErrorMonitor()
        plugins = [
            'stats_monitor',
            'error_monitor'
        ]
        install_plugins(plugins, self, 'attr', self.config)

    async def __ainit__(self) -> None:
        '''
        An implementation of AbstractAgent would define its own ``__ainit__()`` method.
        It must call this super method in an appropriate order, only once.
        '''
        self.resource_lock = asyncio.Lock()
        self.container_lifecycle_queue = asyncio.Queue()
        self.producer_lock = asyncio.Lock()
        self.redis_producer_pool = await redis.connect_with_retries(
            self.config['redis']['addr'].as_sockaddr(),
            db=4,  # REDIS_STREAM_DB in gateway.defs
            password=(self.config['redis']['password']
                      if self.config['redis']['password'] else None),
            encoding=None,
        )
        self.redis_stat_pool = await redis.connect_with_retries(
            self.config['redis']['addr'].as_sockaddr(),
            db=0,  # REDIS_STAT_DB in backend.ai-manager
            password=(self.config['redis']['password']
                      if self.config['redis']['password'] else None),
            encoding='utf8',
        )

        ipc_base_path.mkdir(parents=True, exist_ok=True)
        self.zmq_ctx = zmq.asyncio.Context()

        computers, self.slots = await self.detect_resources(
            self.config['resource'],
            self.config['plugins'])
        for name, klass in computers.items():
            devices = await klass.list_devices()
            alloc_map = await klass.create_alloc_map()
            self.computers[name] = ComputerContext(klass, devices, alloc_map)

        if not self._skip_initial_scan:
            self.images = await self.scan_images()
            self.timer_tasks.append(aiotools.create_timer(self._scan_images_wrapper, 20.0))
            await self.scan_running_kernels()

        self.timer_tasks.append(aiotools.create_timer(self.collect_node_stat, 2.0))

        # Spawn stat collector task.
        self.stat_sync_sockpath = ipc_base_path / f'stats.{os.getpid()}.sock'
        self.stat_sync_states = dict()
        self.stat_sync_task = self.loop.create_task(self.sync_container_stats())

        # Start container stats collector for existing containers.
        for kernel_id, kernel_obj in self.kernel_registry.items():
            cid = kernel_obj['container_id']
            stat_sync_state = StatSyncState(kernel_id)
            self.stat_sync_states[cid] = stat_sync_state
            async with spawn_stat_synchronizer(self.config['_src'],
                                               self.stat_sync_sockpath,
                                               self.stat_ctx.mode, cid,
                                               self.stat_ctx.log_endpoint) as proc:
                stat_sync_state.sync_proc = proc

        # Prepare heartbeats.
        self.timer_tasks.append(aiotools.create_timer(self.heartbeat, 3.0))

        # Prepare auto-cleaning of idle kernels.
        self.timer_tasks.append(aiotools.create_timer(self.sync_container_lifecycles, 3.0))

        loop = current_loop()
        self.container_lifecycle_handler = loop.create_task(self.process_lifecycle_events())

        # Notify the gateway.
        await self.produce_event('instance_started', 'self-started')

    async def shutdown(self, stop_signal: signal.Signals) -> None:
        '''
        An implementation of AbstractAgent would define its own ``shutdown()`` method.
        It must call this super method in an appropriate order, only once.
        '''
        # Close all pending kernel runners.
        for kernel_obj in self.kernel_registry.values():
            if kernel_obj.runner is not None:
                await kernel_obj.runner.close()
            await kernel_obj.close()
        if stop_signal == signal.SIGTERM:
            await self.clean_all_kernels(blocking=True)

        # Stop timers.
        for task in self.timer_tasks:
            task.cancel()
        timer_cancel_results = await asyncio.gather(*self.timer_tasks, return_exceptions=True)
        for result in timer_cancel_results:
            if isinstance(result, Exception):
                log.error('timer cancellation error: {}', result)

        # Stop stat collector task.
        if self.stat_sync_task is not None:
            self.stat_sync_task.cancel()
            await self.stat_sync_task
        self.redis_stat_pool.close()
        await self.redis_stat_pool.wait_closed()

        # Stop lifecycle event handler.
        await self.container_lifecycle_queue.put(_sentinel)
        await self.container_lifecycle_handler

        # Notify the gateway.
        await self.produce_event('instance_terminated', 'shutdown')
        self.redis_producer_pool.close()
        await self.redis_producer_pool.wait_closed()

    async def produce_event(self, event_name: str, *args) -> None:
        '''
        Send an event to the manager(s).
        '''
        _log = log.debug if event_name == 'instance_heartbeat' else log.info
        _log('produce_event({0})', event_name)
        encoded_event = msgpack.packb({
            'event_name': event_name,
            'agent_id': self.config['agent']['id'],
            'args': args,
        })
        async with self.producer_lock:
            def _pipe_builder():
                pipe = self.redis_producer_pool.pipeline()
                pipe.rpush('events.prodcons', encoded_event)
                pipe.publish('events.pubsub', encoded_event)
                return pipe
            await redis.execute_with_retries(_pipe_builder)

    async def heartbeat(self, interval: float):
        '''
        Send my status information and available kernel images to the manager(s).
        '''
        res_slots = {}
        for cctx in self.computers.values():
            for slot_key, slot_type in cctx.klass.slot_types:
                res_slots[slot_key] = (
                    slot_type,
                    str(self.slots.get(slot_key, 0)),
                )
        agent_info = {
            'ip': str(self.config['agent']['rpc-listen-addr'].host),
            'region': self.config['agent']['region'],
            'scaling_group': self.config['agent']['scaling-group'],
            'addr': f"tcp://{self.config['agent']['rpc-listen-addr']}",
            'resource_slots': res_slots,
            'version': VERSION,
            'compute_plugins': {
                key: {
                    'version': computer.klass.get_version(),
                    **(await computer.klass.extra_info())
                }
                for key, computer in self.computers.items()
            },
            'images': snappy.compress(msgpack.packb([
                (repo_tag, digest) for repo_tag, digest in self.images.items()
            ])),
        }
        try:
            await self.produce_event('instance_heartbeat', agent_info)
        except asyncio.TimeoutError:
            log.warning('event dispatch timeout: instance_heartbeat')
        except Exception:
            log.exception('instance_heartbeat failure')
            self.error_monitor.capture_exception()

    async def collect_logs(
        self,
        kernel_id: KernelId,
        container_id: str,
        async_log_iterator: AsyncIterator[bytes],
    ) -> None:
        chunk_size = self.config['agent']['container-logs']['chunk-size']
        log_key = f'containerlog.{container_id}'
        log_length = 0
        chunk_buffer = BytesIO()
        chunk_length = 0
        try:
            async for fragment in async_log_iterator:
                fragment_length = len(fragment)
                chunk_buffer.write(fragment)
                chunk_length += fragment_length
                log_length += fragment_length
                while chunk_length >= chunk_size:
                    cb = chunk_buffer.getbuffer()
                    stored_chunk = bytes(cb[:chunk_size])
                    await redis.execute_with_retries(
                        lambda: self.redis_producer_pool.rpush(
                            log_key, stored_chunk)
                    )
                    remaining = cb[chunk_size:]
                    chunk_length = len(remaining)
                    next_chunk_buffer = BytesIO(remaining)
                    next_chunk_buffer.seek(0, SEEK_END)
                    del remaining, cb
                    chunk_buffer.close()
                    chunk_buffer = next_chunk_buffer
            assert chunk_length < chunk_size
            if chunk_length > 0:
                await redis.execute_with_retries(
                    lambda: self.redis_producer_pool.rpush(
                        log_key, chunk_buffer.getvalue())
                )
        finally:
            chunk_buffer.close()
        # Keep the log for at most one hour in Redis.
        # This is just a safety measure to prevent memory leak in Redis
        # for cases when the event delivery has failed or processing
        # the log data has failed.
        await redis.execute_with_retries(
            lambda: self.redis_producer_pool.expire(log_key, 3600.0)
        )
        await self.produce_event(
            'kernel_log', str(kernel_id), container_id
        )

    async def collect_node_stat(self, interval: float):
        try:
            await self.stat_ctx.collect_node_stat()
        except asyncio.CancelledError:
            pass

    async def sync_container_stats(self):
        stat_sync_sock = self.zmq_ctx.socket(zmq.REP)
        stat_sync_sock.setsockopt(zmq.LINGER, 1000)
        stat_sync_sock.bind('ipc://' + str(self.stat_sync_sockpath))
        try:
            log.info('opened stat-sync socket at {}', self.stat_sync_sockpath)
            recv = aiotools.apartial(stat_sync_sock.recv_serialized,
                                     lambda frames: [*map(msgpack.unpackb, frames)])
            send = aiotools.apartial(stat_sync_sock.send_serialized,
                                     serialize=lambda msgs: [*map(msgpack.packb, msgs)])
            while True:
                try:
                    async for msg in aiotools.aiter(lambda: recv(), None):
                        cid = ContainerId(msg[0]['cid'])
                        status = msg[0]['status']
                        await send([{'ack': True}])
                        if status == 'terminated':
                            self.stat_sync_states[cid].terminated.set()
                        elif status == 'collect-stat':
                            cstat = await asyncio.shield(self.stat_ctx.collect_container_stat(cid))
                            if cid not in self.stat_sync_states:
                                continue
                            s = self.stat_sync_states[cid]
                            for kernel_id, kernel_obj in self.kernel_registry.items():
                                if kernel_obj['container_id'] == cid:
                                    break
                            else:
                                continue
                            now = time.monotonic()
                            if now - s.last_sync > 10.0:
                                await self.produce_event('kernel_stat_sync', str(kernel_id))
                            s.last_stat = cstat
                            s.last_sync = now
                        else:
                            log.warning('unrecognized stat sync status: {}', status)
                except asyncio.CancelledError:
                    break
                except zmq.ZMQError:
                    log.exception('zmq socket error with {}', self.stat_sync_sockpath)
                except Exception:
                    log.exception('unhandled exception while syncing container stats')
                    self.error_monitor.capture_exception()
        finally:
            stat_sync_sock.close()
            try:
                self.stat_sync_sockpath.unlink()
            except IOError:
                pass

    async def _handle_destroy_event(self, ev: ContainerLifecycleEvent) -> None:
        result = None
        try:
            kernel_obj = self.kernel_registry.get(ev.kernel_id)
            if kernel_obj is None:
                log.warning('destroy_kernel(k:{0}) kernel missing (already dead?)',
                            ev.kernel_id)
                if ev.container_id is None:
                    await self.rescan_resource_usage()
                    await self.produce_event(
                        'kernel_terminated', str(ev.kernel_id),
                        'already-terminated', None,
                    )
                    return
                else:
                    self.container_lifecycle_queue.put_nowait(
                        ContainerLifecycleEvent(
                            ev.kernel_id,
                            ev.container_id,
                            LifecycleEvent.CLEAN,
                            ev.reason,
                        )
                    )
            else:
                kernel_obj.termination_reason = ev.reason
                if kernel_obj.runner is not None:
                    await kernel_obj.runner.close()
            result = await self.destroy_kernel(ev.kernel_id, ev.container_id)
        except Exception:
            log.exception('unhandled exception while processing DESTROY event')
            self.error_monitor.capture_exception()
        finally:
            if ev.done_event is not None:
                ev.done_event.set()
                setattr(ev.done_event, '_result', result)

    async def _handle_clean_event(self, ev: ContainerLifecycleEvent) -> None:
        result = None
        try:
            kernel_obj = self.kernel_registry.get(ev.kernel_id)
            if kernel_obj is not None and kernel_obj.runner is not None:
                await kernel_obj.runner.close()
            result = await self.clean_kernel(
                ev.kernel_id,
                ev.container_id,
                ev.kernel_id in self.restarting_kernels,
            )
        except Exception:
            log.exception('unhandled exception while processing CLEAN event')
            self.error_monitor.capture_exception()
        finally:
            try:
                kernel_obj = self.kernel_registry.get(ev.kernel_id)
                if kernel_obj is not None:
                    # Restore used ports to the port pool.
                    port_range = self.config['container']['port-range']
                    restored_ports = [*filter(
                        lambda p: port_range[0] <= p <= port_range[1],
                        kernel_obj['host_ports']
                    )]
                    self.port_pool.update(restored_ports)
                    await kernel_obj.close()
                    # Notify cleanup waiters.
                    if kernel_obj.clean_event is not None:
                        kernel_obj.clean_event.set()
                    # Forget.
                    self.kernel_registry.pop(ev.kernel_id, None)
            finally:
                if ev.done_event is not None:
                    ev.done_event.set()
                    setattr(ev.done_event, '_result', result)
                if ev.kernel_id in self.restarting_kernels:
                    self.restarting_kernels[ev.kernel_id].destroy_event.set()
                else:
                    await self.rescan_resource_usage()
                    await self.produce_event(
                        'kernel_terminated', str(ev.kernel_id),
                        ev.reason, None,
                    )

    async def process_lifecycle_events(self) -> None:
        while True:
            ev = await self.container_lifecycle_queue.get()
            if isinstance(ev, Sentinel):
                with open(ipc_base_path / f'last_registry.{self.agent_id}.dat', 'wb') as f:
                    pickle.dump(self.kernel_registry, f)
                return
<<<<<<< HEAD
            log.info(f'process_lifecycle_events: received {ev}')
            result = None
            if ev.event == LifecycleEvent.DESTROY:
                try:
                    kernel_obj = self.kernel_registry.get(ev.kernel_id)
                    if kernel_obj is None:
                        log.warning('destroy_kernel(k:{0}) kernel missing (already dead?)',
                                    ev.kernel_id)
                        if ev.container_id is None:
                            await self.rescan_resource_usage()
                            await self.produce_event(
                                'kernel_terminated', str(ev.kernel_id),
                                'self-terminated', None,
                            )
                            continue
                        else:
                            self.container_lifecycle_queue.put_nowait(
                                ContainerLifecycleEvent(
                                    ev.kernel_id,
                                    ev.container_id,
                                    LifecycleEvent.CLEAN,
                                    ev.reason,
                                )
                            )
                    else:
                        kernel_obj.termination_reason = ev.reason
                        if kernel_obj.runner is not None:
                            await kernel_obj.runner.close()
                    result = await self.destroy_kernel(ev.kernel_id, ev.container_id)
                except Exception:
                    log.exception('unhandled exception while processing DESTROY event')
                    self.error_monitor.capture_exception()
                finally:
                    if ev.done_event is not None:
                        ev.done_event.set()
                        setattr(ev.done_event, '_result', result)
            elif ev.event == LifecycleEvent.CLEAN:
                try:
                    kernel_obj = self.kernel_registry.get(ev.kernel_id)
                    if kernel_obj is not None and kernel_obj.runner is not None:
                        await kernel_obj.runner.close()
                    result = await self.clean_kernel(
                        ev.kernel_id,
                        ev.container_id,
                        ev.kernel_id in self.restarting_kernels,
                    )
                except Exception:
                    log.exception('unhandled exception while processing CLEAN event')
                    self.error_monitor.capture_exception()
                finally:
                    try:
                        kernel_obj = self.kernel_registry.get(ev.kernel_id)
                        if kernel_obj is not None:
                            # Restore used ports to the port pool.
                            port_range = self.config['container']['port-range']
                            restored_ports = [*filter(
                                lambda p: port_range[0] <= p <= port_range[1],
                                kernel_obj['host_ports']
                            )]
                            self.port_pool.update(restored_ports)
                            await kernel_obj.close()
                            # Notify cleanup waiters.
                            if kernel_obj.clean_event is not None:
                                kernel_obj.clean_event.set()
                            # Forget.
                            self.kernel_registry.pop(ev.kernel_id, None)
                    finally:
                        if ev.done_event is not None:
                            ev.done_event.set()
                            setattr(ev.done_event, '_result', result)
                        if ev.kernel_id in self.restarting_kernels:
                            self.restarting_kernels[ev.kernel_id].destroy_event.set()
                        else:
                            await self.rescan_resource_usage()
                            await self.produce_event(
                                'kernel_terminated', str(ev.kernel_id),
                                ev.reason, None,
                            )
            else:
                log.warning('unsupported lifecycle event: {!r}', ev)
            self.container_lifecycle_queue.task_done()
=======
            log.info('lifecycle event: {!r}', ev)
            try:
                if ev.event == LifecycleEvent.DESTROY:
                    await self._handle_destroy_event(ev)
                elif ev.event == LifecycleEvent.CLEAN:
                    await self._handle_clean_event(ev)
                else:
                    log.warning('unsupported lifecycle event: {!r}', ev)
            except Exception:
                log.exception('unexpected error in process_lifecycle_events(), continuing...')
            finally:
                self.container_lifecycle_queue.task_done()
>>>>>>> f5039664

    async def inject_container_lifecycle_event(
        self,
        kernel_id: KernelId,
        event: LifecycleEvent,
        reason: str,
        *,
        container_id: ContainerId = None,
        exit_code: int = None,
        done_event: asyncio.Event = None,
        clean_event: asyncio.Event = None,
    ) -> None:
        try:
            kernel_obj = self.kernel_registry[kernel_id]
            if kernel_obj.termination_reason:
                reason = kernel_obj.termination_reason
            if kernel_obj.clean_event is not None:
                # This should not happen!
                log.warning('overwriting kernel_obj.clean_event (k:{})', kernel_id)
            kernel_obj.clean_event = clean_event
            if container_id is not None and container_id != kernel_obj['container_id']:
                # This should not happen!
                log.warning('container id mismatch for kernel_obj (k:{}, c:{}) with event (c:{})',
                            kernel_id, kernel_obj['container_id'], container_id)
            container_id = kernel_obj['container_id']
        except KeyError:
            pass
        self.container_lifecycle_queue.put_nowait(
            ContainerLifecycleEvent(
                kernel_id,
                container_id,
                event,
                reason,
                done_event,
                exit_code,
            )
        )

    @abstractmethod
    async def enumerate_containers(
        self,
        status_filter: FrozenSet[ContainerStatus] = ACTIVE_STATUS_SET,
    ) -> Sequence[Tuple[KernelId, Container]]:
        """
        Enumerate the containers with the given status filter.
        """

    async def rescan_resource_usage(self) -> None:
        async with self.resource_lock:
            for computer_set in self.computers.values():
                computer_set.alloc_map.clear()
            for kernel_id, container in (await self.enumerate_containers()):
                for computer_set in self.computers.values():
                    await computer_set.klass.restore_from_container(
                        container,
                        computer_set.alloc_map,
                    )

    async def sync_container_lifecycles(self, interval: float) -> None:
        """
        Periodically synchronize the alive/known container sets,
        for cases when we miss the container lifecycle events from the underlying implementation APIs
        due to the agent restarts or crashes.
        """
        now = time.monotonic()
        known_kernels: Dict[KernelId, ContainerId] = {}
        alive_kernels: Dict[KernelId, ContainerId] = {}
        terminated_kernels = {}

        async with self.resource_lock:
            for kernel_id, container in (await self.enumerate_containers(ACTIVE_STATUS_SET)):
                alive_kernels[kernel_id] = container.id
            for kernel_id, kernel_obj in self.kernel_registry.items():
                known_kernels[kernel_id] = kernel_obj['container_id']
            try:
                # Check if: kernel_registry has the container but it's gone.
                for kernel_id in (known_kernels.keys() - alive_kernels.keys()):
                    terminated_kernels[kernel_id] = ContainerLifecycleEvent(
                        kernel_id,
                        known_kernels[kernel_id],
                        LifecycleEvent.CLEAN,
                        'self-terminated',
                    )
                # Check if: there are containers not spawned by me.
                for kernel_id in (alive_kernels.keys() - known_kernels.keys()):
                    terminated_kernels[kernel_id] = ContainerLifecycleEvent(
                        kernel_id,
                        alive_kernels[kernel_id],
                        LifecycleEvent.DESTROY,
                        'terminated-unknown-container',
                    )
                # Check if: the container's idle timeout is expired.
                for kernel_id, kernel_obj in self.kernel_registry.items():
                    idle_timeout = kernel_obj.resource_spec.idle_timeout
                    if idle_timeout is None or kernel_id not in alive_kernels:
                        continue
                    if idle_timeout > 0 and now - kernel_obj.last_used > idle_timeout:
                        terminated_kernels[kernel_id] = ContainerLifecycleEvent(
                            kernel_id,
                            kernel_obj['container_id'],
                            LifecycleEvent.DESTROY,
                            'idle-timeout',
                        )
            finally:
                # Enqueue the events.
                for kernel_id, ev in terminated_kernels.items():
                    self.container_lifecycle_queue.put_nowait(ev)

    async def clean_all_kernels(self, blocking: bool = False) -> None:
        kernel_ids = [*self.kernel_registry.keys()]
        clean_events = {}
        if blocking:
            for kernel_id in kernel_ids:
                clean_events[kernel_id] = asyncio.Event()
        for kernel_id in kernel_ids:
            await self.inject_container_lifecycle_event(
                kernel_id,
                LifecycleEvent.DESTROY,
                'agent-termination',
                clean_event=clean_events[kernel_id] if blocking else None,
            )
        if blocking:
            waiters = [clean_events[kernel_id].wait()
                       for kernel_id in kernel_ids]
            await asyncio.gather(*waiters)

    @staticmethod
    @abstractmethod
    async def detect_resources(resource_configs: Mapping[str, Any],
                               plugin_configs: Mapping[str, Any]) \
                               -> Tuple[
                                   Mapping[DeviceName, Type[AbstractComputePlugin]],
                                   Mapping[SlotName, Decimal]
                               ]:
        """
        Scan and define the amount of available resource slots in this node.
        """

    @abstractmethod
    async def scan_images(self) -> Mapping[str, str]:
        """
        Scan the available kernel images/templates and update ``self.images``.
        This is called periodically to keep the image list up-to-date and allow
        manual image addition and deletions by admins.
        """

    async def _scan_images_wrapper(self, interval: float) -> None:
        self.images = await self.scan_images()

    @abstractmethod
    async def pull_image(self, image_ref: ImageRef, registry_conf: ImageRegistry) -> None:
        '''
        Pull the given image from the given registry.
        '''

    @abstractmethod
    async def check_image(self, image_ref: ImageRef, image_id: str, auto_pull: AutoPullBehavior) -> bool:
        '''
        Check the availability of the image and return a boolean flag that indicates whether
        the agent should try pulling the image from a registry.
        '''
        return False

    async def scan_running_kernels(self) -> None:
        """
        Scan currently running kernels and recreate the kernel objects in
        ``self.kernel_registry`` if any missing.
        """
        try:
            with open(ipc_base_path / f'last_registry.{self.agent_id}.dat', 'rb') as f:
                self.kernel_registry = pickle.load(f)
                for kernel_obj in self.kernel_registry.values():
                    kernel_obj.agent_config = self.config
                    if kernel_obj.runner is not None:
                        await kernel_obj.runner.__ainit__()
        except FileNotFoundError:
            pass
        async with self.resource_lock:
            for kernel_id, container in (await self.enumerate_containers(
                ACTIVE_STATUS_SET | DEAD_STATUS_SET,
            )):
                if container.status in ACTIVE_STATUS_SET:
                    kernelspec = int(container.labels.get('ai.backend.kernelspec', '1'))
                    if not (MIN_KERNELSPEC <= kernelspec <= MAX_KERNELSPEC):
                        continue
                    # Consume the port pool.
                    for p in container.ports:
                        if p.host_port is not None:
                            self.port_pool.discard(p.host_port)
                    # Restore compute resources.
                    for computer_set in self.computers.values():
                        await computer_set.klass.restore_from_container(
                            container,
                            computer_set.alloc_map,
                        )
                elif container.status in DEAD_STATUS_SET:
                    log.info('detected dead container while agent is down (k:{0}, c:{})',
                             kernel_id, container.id)
                    await self.inject_container_lifecycle_event(
                        kernel_id,
                        LifecycleEvent.CLEAN,
                        'self-terminated',
                        container_id=container.id,
                    )

        log.info('starting with resource allocations')
        for computer_name, computer_ctx in self.computers.items():
            log.info('{}: {!r}',
                     computer_name,
                     dict(computer_ctx.alloc_map.allocations))

    @abstractmethod
    async def create_kernel(self, kernel_id: KernelId, config: KernelCreationConfig, *,
                            restarting: bool = False) -> KernelCreationResult:
        """
        Create a new kernel.

        Things to do:
        * ``await self.produce_event('kernel_preparing', kernel_id)``
        * Check availability of kernel image using ``await self.check_image(...)``.
          - If it returns True:
          - ``await self.produce_event('kernel_pulling', kernel_id)``
          - Pull the kernel image using ``await self.pull_image(...)``.
        * ``await self.produce_event('kernel_creating', kernel_id)``
        * Create KernelResourceSpec object or read it from kernel's internal configuration cache.
          Use *restarting* argument to detect if the kernel is being created or restarted.
        * Determine the matched base-distro and kernel-runner volume name for the image
          using match_krunner_volume()
        * Set up the kernel-runner volume, other volumes, and bind-mounts.
        * Create and start the kernel (e.g., container, process, etc.) with statistics synchronizer.
        * Create the kernel object (derived from AbstractKernel) and add it to ``self.kernel_registry``.
        * ``await self.produce_event('kernel_started', kernel_id)``
        * Execute the startup command if the sessino type is batch.
        * Return the kernel creation result.
        """

        # TODO: clarify when to ``self.produce_event('kernel_terminated', ...)``

    @abstractmethod
    async def destroy_kernel(
        self,
        kernel_id: KernelId,
        container_id: Optional[ContainerId],
    ) -> Optional[Mapping[MetricKey, MetricValue]]:
        """
        Initiate destruction of the kernel.

        Things to do:
        * Send a forced-kill signal to the kernel
        * Collect last-moment statistics
        * ``await self.stat_sync_states[cid].terminated.wait()``
        * Return the last-moment statistics if availble.
        """

    @abstractmethod
    async def clean_kernel(
        self,
        kernel_id: KernelId,
        container_id: Optional[ContainerId],
        restarting: bool,
    ) -> None:
        """
        Clean up kernel-related book-keepers when the underlying
        implementation detects an event that the kernel has terminated.

        Things to do:
        * Delete the underlying kernel resource (e.g., container)
        * Release host-specific resources used for the kernel (e.g., scratch spaces)

        This method is intended to be called asynchronously by the implementation-specific
        event monitoring routine.

        The ``container_id`` may be ``None`` if the container has already gone away.
        In such cases, skip container-specific cleanups.
        """

    async def restart_kernel(self, kernel_id: KernelId, new_config: KernelCreationConfig):
        # TODO: check/correct resource release/allocation timings during restarts
        # TODO: handle restart failure when resource allocation for new config fails
        tracker = self.restarting_kernels.get(kernel_id)
        if tracker is None:
            tracker = RestartTracker(
                request_lock=asyncio.Lock(),
                destroy_event=asyncio.Event(),
                done_event=asyncio.Event())
            self.restarting_kernels[kernel_id] = tracker
        config_dir = (self.config['container']['scratch-root'] / str(kernel_id) / 'config').resolve()
        with open(config_dir / 'kconfig.dat', 'rb') as fb:
            existing_config = pickle.load(fb)
            new_config = cast(KernelCreationConfig, {**existing_config, **new_config})
        async with tracker.request_lock:
            tracker.done_event.clear()
            await self.inject_container_lifecycle_event(
                kernel_id,
                LifecycleEvent.DESTROY,
                'restarting',
            )
            try:
                with timeout(30):
                    await tracker.destroy_event.wait()
            except asyncio.TimeoutError:
                log.warning('timeout detected while restarting kernel {0}!',
                            kernel_id)
                self.restarting_kernels.pop(kernel_id, None)
                await self.inject_container_lifecycle_event(
                    kernel_id,
                    LifecycleEvent.CLEAN,
                    'restart-timeout',
                )
                raise
            else:
                tracker.destroy_event.clear()
                await self.create_kernel(
                    kernel_id, new_config,
                    restarting=True)
                self.restarting_kernels.pop(kernel_id, None)
            tracker.done_event.set()
        kernel_obj = self.kernel_registry[kernel_id]
        return {
            # TODO: generalize
            'container_id': kernel_obj['container_id'],
            'repl_in_port': kernel_obj['repl_in_port'],
            'repl_out_port': kernel_obj['repl_out_port'],
            'stdin_port': kernel_obj['stdin_port'],
            'stdout_port': kernel_obj['stdout_port'],
            'service_ports': kernel_obj.service_ports,
        }

    async def execute(self, kernel_id: KernelId,
                      run_id: Optional[str], mode: str, text: str, *,
                      opts: Mapping[str, Any],
                      api_version: int,
                      flush_timeout: float):
        # Wait for the kernel restarting if it's ongoing...
        restart_tracker = self.restarting_kernels.get(kernel_id)
        if restart_tracker is not None:
            await restart_tracker.done_event.wait()

        try:
            kernel_obj = self.kernel_registry[kernel_id]
            result = await kernel_obj.execute(
                run_id, mode, text,
                opts=opts,
                flush_timeout=flush_timeout,
                api_version=api_version)
        except KeyError:
            # This situation is handled in the lifecycle management subsystem.
            raise RuntimeError(f'The container for kernel {kernel_id} is not found! '
                                '(might be terminated--try it again)') from None

        if result['status'] in ('finished', 'exec-timeout'):
            log.debug('_execute({0}) {1}', kernel_id, result['status'])
        if result['status'] == 'exec-timeout':
            await self.inject_container_lifecycle_event(
                kernel_id,
                LifecycleEvent.DESTROY,
                'exec-timeout',
            )
        return {
            **result,
            'files': [],  # kept for API backward-compatibility
        }

    async def get_completions(self, kernel_id: KernelId, text: str, opts: dict):
        return await self.kernel_registry[kernel_id].get_completions(text, opts)

    async def get_logs(self, kernel_id: KernelId):
        return await self.kernel_registry[kernel_id].get_logs()

    async def interrupt_kernel(self, kernel_id: KernelId):
        return await self.kernel_registry[kernel_id].interrupt_kernel()

    async def start_service(self, kernel_id: KernelId, service: str, opts: dict):
        return await self.kernel_registry[kernel_id].start_service(service, opts)

    async def accept_file(self, kernel_id: KernelId, filename: str, filedata):
        return await self.kernel_registry[kernel_id].accept_file(filename, filedata)

    async def download_file(self, kernel_id: KernelId, filepath: str):
        return await self.kernel_registry[kernel_id].download_file(filepath)

    async def list_files(self, kernel_id: KernelId, path: str):
        return await self.kernel_registry[kernel_id].list_files(path)<|MERGE_RESOLUTION|>--- conflicted
+++ resolved
@@ -497,89 +497,6 @@
                 with open(ipc_base_path / f'last_registry.{self.agent_id}.dat', 'wb') as f:
                     pickle.dump(self.kernel_registry, f)
                 return
-<<<<<<< HEAD
-            log.info(f'process_lifecycle_events: received {ev}')
-            result = None
-            if ev.event == LifecycleEvent.DESTROY:
-                try:
-                    kernel_obj = self.kernel_registry.get(ev.kernel_id)
-                    if kernel_obj is None:
-                        log.warning('destroy_kernel(k:{0}) kernel missing (already dead?)',
-                                    ev.kernel_id)
-                        if ev.container_id is None:
-                            await self.rescan_resource_usage()
-                            await self.produce_event(
-                                'kernel_terminated', str(ev.kernel_id),
-                                'self-terminated', None,
-                            )
-                            continue
-                        else:
-                            self.container_lifecycle_queue.put_nowait(
-                                ContainerLifecycleEvent(
-                                    ev.kernel_id,
-                                    ev.container_id,
-                                    LifecycleEvent.CLEAN,
-                                    ev.reason,
-                                )
-                            )
-                    else:
-                        kernel_obj.termination_reason = ev.reason
-                        if kernel_obj.runner is not None:
-                            await kernel_obj.runner.close()
-                    result = await self.destroy_kernel(ev.kernel_id, ev.container_id)
-                except Exception:
-                    log.exception('unhandled exception while processing DESTROY event')
-                    self.error_monitor.capture_exception()
-                finally:
-                    if ev.done_event is not None:
-                        ev.done_event.set()
-                        setattr(ev.done_event, '_result', result)
-            elif ev.event == LifecycleEvent.CLEAN:
-                try:
-                    kernel_obj = self.kernel_registry.get(ev.kernel_id)
-                    if kernel_obj is not None and kernel_obj.runner is not None:
-                        await kernel_obj.runner.close()
-                    result = await self.clean_kernel(
-                        ev.kernel_id,
-                        ev.container_id,
-                        ev.kernel_id in self.restarting_kernels,
-                    )
-                except Exception:
-                    log.exception('unhandled exception while processing CLEAN event')
-                    self.error_monitor.capture_exception()
-                finally:
-                    try:
-                        kernel_obj = self.kernel_registry.get(ev.kernel_id)
-                        if kernel_obj is not None:
-                            # Restore used ports to the port pool.
-                            port_range = self.config['container']['port-range']
-                            restored_ports = [*filter(
-                                lambda p: port_range[0] <= p <= port_range[1],
-                                kernel_obj['host_ports']
-                            )]
-                            self.port_pool.update(restored_ports)
-                            await kernel_obj.close()
-                            # Notify cleanup waiters.
-                            if kernel_obj.clean_event is not None:
-                                kernel_obj.clean_event.set()
-                            # Forget.
-                            self.kernel_registry.pop(ev.kernel_id, None)
-                    finally:
-                        if ev.done_event is not None:
-                            ev.done_event.set()
-                            setattr(ev.done_event, '_result', result)
-                        if ev.kernel_id in self.restarting_kernels:
-                            self.restarting_kernels[ev.kernel_id].destroy_event.set()
-                        else:
-                            await self.rescan_resource_usage()
-                            await self.produce_event(
-                                'kernel_terminated', str(ev.kernel_id),
-                                ev.reason, None,
-                            )
-            else:
-                log.warning('unsupported lifecycle event: {!r}', ev)
-            self.container_lifecycle_queue.task_done()
-=======
             log.info('lifecycle event: {!r}', ev)
             try:
                 if ev.event == LifecycleEvent.DESTROY:
@@ -592,7 +509,6 @@
                 log.exception('unexpected error in process_lifecycle_events(), continuing...')
             finally:
                 self.container_lifecycle_queue.task_done()
->>>>>>> f5039664
 
     async def inject_container_lifecycle_event(
         self,
