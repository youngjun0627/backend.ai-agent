--- conflicted
+++ resolved
@@ -106,7 +106,6 @@
     terminated: asyncio.Event = field(default_factory=lambda: asyncio.Event())
 
 
-<<<<<<< HEAD
 @dataclass(frozen=False)
 class AgentLiveStat:
     precpu_used_sum: int = 0
@@ -120,29 +119,6 @@
         self.mem_cur_bytes_sum = stat.mem_cur_bytes_sum
         self.cpu_dict = stat.cpu_dict
 
-=======
-async def collect_agent_live_stats(agent):
-    """Store agent live stats in redis stats server.
-    """
-    from .server import stat_cache_lifespan
-    num_cores = len(libnuma.get_available_cores())
-    precpu_used = cpu_used = mem_cur_bytes = 0
-    precpu_sys_used = cpu_sys_used = 0
-    for cid, cstate in agent.stats.items():
-        if not cstate.terminated.is_set() and cstate.last_stat is not None:
-            precpu_used += float(cstate.last_stat['precpu_used'])
-            cpu_used += float(cstate.last_stat['cpu_used'])
-            precpu_sys_used += float(cstate.last_stat['precpu_system_used'])
-            cpu_sys_used += float(cstate.last_stat['cpu_system_used'])
-            mem_cur_bytes += int(cstate.last_stat['mem_cur_bytes'])
-
-    # CPU usage calculation ref: https://bit.ly/2rrfrFF
-    cpu_delta = cpu_used - precpu_used
-    system_delta = cpu_sys_used - precpu_sys_used
-    cpu_pct = 0
-    if system_delta > 0 and cpu_delta > 0:
-        cpu_pct = (cpu_delta / system_delta) * num_cores * 100
->>>>>>> 877e2265
 
 @dataclass(frozen=False)
 class EachContainerLiveStat:
