[metadata]
name = backend.ai-agent
version = attr: ai.backend.agent.__version__
description = Backend.AI Agent
long_description = file: README.md
long_description_content_type = text/markdown
url = https://backend.ai
author = Lablup Inc.
author_email = joongi@lablup.com
license = LGPLv3
classifiers =
    Development Status :: 4 - Beta
    License :: OSI Approved :: GNU Lesser General Public License v3 or later (LGPLv3+)
    Intended Audience :: Developers
    Programming Language :: Python
    Programming Language :: Python :: 3
    Programming Language :: Python :: 3.6
    Operating System :: POSIX
    Operating System :: MacOS :: MacOS X
    Environment :: No Input/Output (Daemon)
    Topic :: Scientific/Engineering
    Topic :: Software Development
project_urls =
    Documentation = https://docs.backend.ai
    Source = https://github.com/lablup/backend.ai-agent
    Tracker = https://github.com/lablup/backend.ai-agent/issues

[options]
package_dir =
    = src
packages = find_namespace:
python_requires = >=3.8
setup_requires =
    setuptools>=41.2.0
install_requires =
    Click>=7.0
    dataclasses; python_version<"3.7"
    aiodocker>=0.17.0
    aiofiles~=0.4.0
    aiojobs>=0.2.2
    aiohttp~=3.6.2
    aioredis~=1.3.1
    aiotools>=0.8.5
    async_timeout~=3.0
    attrs>=19.0
    callosum~=0.9.1
    psutil~=5.4.0
    python-snappy~=0.5.1
    pyzmq==18.1.1
    trafaret~=2.0.1
    uvloop~=0.14.0
    setproctitle~=1.1.10
    typing-extensions==3.7.4
    netifaces~=0.10.0
    backend.ai-common~=19.12.0.dev0
    backend.ai-cli~=0.2
    backend.ai-krunner-alpine~=2.0
    backend.ai-krunner-centos~=2.1
    backend.ai-krunner-ubuntu~=2.0
zip_safe = false
include_package_data = true

[options.extras_require]
build =
    wheel>=0.33.6
    twine>=1.14.0
test =
    pytest>=5.3.0
    pytest-asyncio>=0.10.0
    pytest-cov
    pytest-mock
    asynctest>=0.13.0
<<<<<<< HEAD
    aioresponses>=0.6
=======
    aioresponses==0.6.1
>>>>>>> da480b97
    codecov
dev =
    pytest-sugar>=0.9.2
lint =
    flake8>=3.7.9
typecheck =
    mypy>=0.760
monitor =
    backend.ai-stats-monitor
    backend.ai-error-monitor

[options.entry_points]
backendai_cli_v10 =
    ag = ai.backend.agent.cli:main
    ag.start-server  = ai.backend.agent.server:main
    ag.start-watcher = ai.backend.agent.watcher:main

[options.packages.find]
where = src
include = ai.backend.*

[options.package_data]
ai.backend.agent = py.typed

[bdist_wheel]
universal = false

[flake8]
# ref: http://pep8.readthedocs.io/en/latest/intro.html#error-codes
ignore = E126,E127,E128,E129,E722,E731,E221,E241,E401,W504,N801,N802
max-line-length = 105
builtins = _
exclude = .git,.cache,.idea,.egg,__pycache__,venv,build,dist,docs

[tool:pytest]
testpaths = tests
markers =
    integration: Test cases that require spawning Dockerized kernel sessions

[mypy]
ignore_missing_imports = true
namespace_packages = true<|MERGE_RESOLUTION|>--- conflicted
+++ resolved
@@ -70,11 +70,7 @@
     pytest-cov
     pytest-mock
     asynctest>=0.13.0
-<<<<<<< HEAD
-    aioresponses>=0.6
-=======
     aioresponses==0.6.1
->>>>>>> da480b97
     codecov
 dev =
     pytest-sugar>=0.9.2
